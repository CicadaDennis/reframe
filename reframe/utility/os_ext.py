--- conflicted
+++ resolved
@@ -69,23 +69,10 @@
                       shell=False,
                       log=True,
                       **popen_args):
-    # Import logger here to avoid unnecessary circular dependencies
-<<<<<<< HEAD
-    # FIXME: Will be fixed when a version to execute commands without logging
-    #        becomes available.
-    modulename = 'logging'
-    if modulename not in sys.modules:
-        import reframe.core.logging as logging
-    else:
-        logging = sys.modules['logging']
-
-    logging.getLogger().debug('executing OS command: ' + cmd)
-=======
     if log:
         from reframe.core.logging import getlogger
         getlogger().debug('executing OS command: ' + cmd)
 
->>>>>>> 4d2ae5d0
     if not shell:
         cmd = shlex.split(cmd)
 
@@ -308,18 +295,19 @@
 
 
 def git_branch_hash(branch='HEAD', short=True):
-    '''Gets the SHA1 hash of the given git branch.'''
+    '''Return the SHA1 hash of the given git branch.
+
+    Current working directory must be a git repository.
+    '''
     try:
         completed = run_command(
             'git rev-parse %s %s' % ('--short' if short else '', branch),
-            check=True)
+            check=True
+        )
     except SpawnedProcessError:
         return 'N/A'
 
-    if completed.stdout:
-        return completed.stdout.strip()
-
-    return 'N/A'
+    return completed.stdout.strip()
 
 
 def git_clone(url, targetdir=None):
