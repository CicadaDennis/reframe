--- conflicted
+++ resolved
@@ -611,12 +611,4 @@
 
     @abc.abstractmethod
     def runcase(self, case):
-        '''Run a test case.'''
-
-<<<<<<< HEAD
-        if self.force_local:
-            case.check.local = True
-=======
-        if self.strict_check:
-            case.check.strict_check = True
->>>>>>> 86532e9a
+        '''Run a test case.'''