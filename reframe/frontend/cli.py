--- conflicted
+++ resolved
@@ -3,6 +3,24 @@
 #
 # SPDX-License-Identifier: BSD-3-Clause
 
+from reframe.frontend.printer import PrettyPrinter
+from reframe.frontend.loader import RegressionCheckLoader
+from reframe.frontend.executors.policies import (SerialExecutionPolicy,
+                                                 AsynchronousExecutionPolicy)
+from reframe.frontend.executors import Runner, generate_testcases
+import reframe.utility.osext as osext
+import reframe.utility.jsonext as jsonext
+import reframe.frontend.dependencies as dependencies
+from reframe.frontend.executors import (RegressionTask, Runner,
+                                        generate_testcases)
+from reframe.core.exceptions import (
+    EnvironError, ConfigError, ReframeError,
+    ReframeDeprecationWarning, ReframeFatalError,
+    format_exception, SystemAutodetectionError
+)
+import reframe.utility.json as jsonext
+import reframe.utility.os_ext as os_ext
+import reframe.frontend.dependency as dependency
 import inspect
 import itertools
 import json
@@ -24,27 +42,9 @@
 import reframe.core.warnings as warnings
 import reframe.frontend.argparse as argparse
 import reframe.frontend.check_filters as filters
-<<<<<<< HEAD
-import reframe.frontend.dependency as dependency
-import reframe.utility.os_ext as os_ext
-import reframe.utility.json as jsonext
-from reframe.core.exceptions import (
-    EnvironError, ConfigError, ReframeError,
-    ReframeDeprecationWarning, ReframeFatalError,
-    format_exception, SystemAutodetectionError
-)
-from reframe.frontend.executors import (RegressionTask, Runner,
-                                        generate_testcases)
-=======
-import reframe.frontend.dependencies as dependencies
-import reframe.utility.jsonext as jsonext
-import reframe.utility.osext as osext
-from reframe.frontend.executors import Runner, generate_testcases
->>>>>>> f75934ac
-from reframe.frontend.executors.policies import (SerialExecutionPolicy,
-                                                 AsynchronousExecutionPolicy)
-from reframe.frontend.loader import RegressionCheckLoader
-from reframe.frontend.printer import PrettyPrinter
+<< << << < HEAD
+== == == =
+>>>>>> > master
 
 
 def format_check(check, check_deps, detailed=False):
@@ -150,7 +150,7 @@
 
 def get_filenames_from_report(restart_report):
     return list({testcase['filename']
-                for testcase in restart_report['runs'][-1]['testcases']})
+                 for testcase in restart_report['runs'][-1]['testcases']})
 
 
 def restore(testcases, retry_report, printer):
@@ -794,7 +794,6 @@
             for h in options.hooks:
                 type(c).disable_hook(h)
 
-<<<<<<< HEAD
         testcases_unfiltered = generate_testcases(checks_matched,
                                                   options.skip_system_check,
                                                   options.skip_prgenv_check,
@@ -816,17 +815,10 @@
             testgraph = dependency.build_deps(testcases_unfiltered)
             dependency.validate_deps(testgraph)
             testcases = dependency.toposort(testgraph)
-=======
-        testcases = generate_testcases(checks_matched,
-                                       options.skip_system_check,
-                                       options.skip_prgenv_check,
-                                       allowed_environs)
+
+        # FIXME: These two should be reconsidered
         printer.debug(f'Generated {len(testcases)} test case(s)')
         printer.debug('Building and validating the test DAG')
-        testgraph = dependencies.build_deps(testcases)
-        dependencies.validate_deps(testgraph)
-        testcases = dependencies.toposort(testgraph)
->>>>>>> f75934ac
 
         # Manipulate ReFrame's environment
         if site_config.get('general/0/purge_environment'):
