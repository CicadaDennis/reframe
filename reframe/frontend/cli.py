# Copyright 2016-2022 Swiss National Supercomputing Centre (CSCS/ETH Zurich)
# ReFrame Project Developers. See the top-level LICENSE file for details.
#
# SPDX-License-Identifier: BSD-3-Clause

import copy
import inspect
import itertools
import json
import os
import shlex
import socket
import sys
import time
import traceback

import reframe
import reframe.core.builtins as builtins
import reframe.core.config as config
import reframe.core.exceptions as errors
import reframe.core.logging as logging
import reframe.core.runtime as runtime
import reframe.core.warnings as warnings
import reframe.frontend.argparse as argparse
import reframe.frontend.autodetect as autodetect
import reframe.frontend.ci as ci
import reframe.frontend.dependencies as dependencies
import reframe.frontend.filters as filters
import reframe.frontend.runreport as runreport
import reframe.utility.jsonext as jsonext
import reframe.utility.osext as osext
import reframe.utility.typecheck as typ



from reframe.core.decorators import TestRegistry
from reframe.core.meta import make_test
from reframe.frontend.printer import PrettyPrinter
from reframe.frontend.loader import RegressionCheckLoader
from reframe.frontend.executors.policies import (SerialExecutionPolicy,
                                                 AsynchronousExecutionPolicy)
from reframe.frontend.executors import Runner, generate_testcases


def format_env(envvars):
    ret = '[ReFrame Environment]\n'
    notset = '<not set>'
    envvars = [*envvars, 'RFM_INSTALL_PREFIX']
    ret += '\n'.join(sorted(f'  {e}={os.getenv(e, notset)}' for e in envvars))
    return ret


def list_checks(testcases, printer, detailed=False, concretized=False):
    printer.info('[List of matched checks]')
    unique_checks = set()

    def dep_lines(u, *, prefix, depth=0, lines=None, printed=None):
        if lines is None:
            lines = []

        if printed is None:
            printed = set(unique_checks)

        adj = u.deps
        for v in adj:
            if concretized or (not concretized and
                               v.check.unique_name not in printed):
                dep_lines(v, prefix=prefix + 2*' ', depth=depth+1,
                          lines=lines, printed=printed)

            printed.add(v.check.unique_name)
            if not v.check.is_fixture():
                unique_checks.add(v.check.unique_name)

        if depth:
            tc_info = ''
            details = ''
            if concretized:
                tc_info = f' @{u.partition.fullname}+{u.environ.name}'

            location = inspect.getfile(type(u.check))
            if detailed:
                details = f' [id: {u.check.unique_name}, file: {location!r}]'

            lines.append(
                f'{prefix}^{u.check.display_name}{tc_info}{details}'
            )

        return lines

    # We need the leaf test cases to be printed at the leftmost
    leaf_testcases = list(t for t in testcases if t.in_degree == 0)
    for t in leaf_testcases:
        tc_info = ''
        details = ''
        if concretized:
            tc_info = f' @{t.partition.fullname}+{t.environ.name}'

        location = inspect.getfile(type(t.check))
        if detailed:
            details = f' [id: {t.check.unique_name}, file: {location!r}]'

        # if not concretized and t.check.name not in unique_checks:
        if concretized or (not concretized and
                           t.check.unique_name not in unique_checks):
            printer.info(f'- {t.check.display_name}{tc_info}{details}')

        if not t.check.is_fixture():
            unique_checks.add(t.check.unique_name)

        for l in reversed(dep_lines(t, prefix='  ')):
            printer.info(l)

    if concretized:
        printer.info(f'Concretized {len(testcases)} test case(s)\n')
    else:
        printer.info(f'Found {len(unique_checks)} check(s)\n')


def describe_checks(testcases, printer):
    records = []
    unique_names = set()
    for tc in testcases:
        if tc.check.is_fixture():
            continue

        if tc.check.name not in unique_names:
            unique_names.add(tc.check.name)
            rec = json.loads(jsonext.dumps(tc.check))

            # Now manipulate the record to be more user-friendly
            #
            # 1. Add other fields that are relevant for users
            # 2. Remove all private fields
            rec['unique_name'] = tc.check.unique_name
            rec['display_name'] = tc.check.display_name
            rec['pipeline_hooks'] = {}
            rec['perf_variables'] = list(rec['perf_variables'].keys())
            rec['prefix'] = tc.check.prefix
            rec['variant_num'] = tc.check.variant_num
            for stage, hooks in tc.check.pipeline_hooks().items():
                for hk in hooks:
                    rec['pipeline_hooks'].setdefault(stage, [])
                    rec['pipeline_hooks'][stage].append(hk.__name__)

            for attr in list(rec.keys()):
                if attr == '__rfm_class__':
                    rec['@class'] = rec[attr]
                    del rec[attr]
                elif attr == '__rfm_file__':
                    rec['@file'] = rec[attr]
                    del rec[attr]
                elif attr.startswith('_'):
                    del rec[attr]

            # List all required variables
            required = []
            for var in tc.check._rfm_var_space:
                if not tc.check._rfm_var_space[var].is_defined():
                    required.append(var)

            rec['@required'] = required
            records.append(dict(sorted(rec.items())))

    printer.info(jsonext.dumps(records, indent=2))


def list_tags(testcases, printer):
    printer.info('[List of unique tags]')
    tags = set()
    tags = tags.union(*(t.check.tags for t in testcases))
    printer.info(', '.join(f'{t!r}' for t in sorted(tags)))
    printer.info(f'Found {len(tags)} tag(s)\n')


def logfiles_message():
    log_files = logging.log_files()
    msg = 'Log file(s) saved in '
    if not log_files:
        msg += '<no log file was generated>'
    else:
        msg += f'{", ".join(repr(f) for f in log_files)}'

    return msg


def calc_verbosity(site_config, quiesce):
    curr_verbosity = site_config.get('general/0/verbose')
    return curr_verbosity - quiesce


def distribute_tests(testcases, skip_system_check, skip_prgenv_check,
                     node_map):
    tmp_registry = TestRegistry.create()
    new_checks = []
    # We don't want to register the same check for every environment
    # per partition
    registered_checks = set()
    for tc in testcases:
        check, partition, environ = tc
        candidate_check = (check.unique_name, partition)
        if check.is_fixture() or candidate_check in registered_checks:
            continue

        registered_checks.add(candidate_check)
        cls = type(check)
        basename = cls.__name__
        original_var_info = cls.get_variant_info(
            check.variant_num, recurse=True
        )

        def _rfm_distributed_set_run_nodes(obj):
            pin_nodes = getattr(obj, '$nid')
            if not obj.local:
                obj.job.pin_nodes = pin_nodes

        def _rfm_distributed_set_build_nodes(obj):
            pin_nodes = getattr(obj, '$nid')
            if not obj.local and not obj.build_locally:
                obj.build_job.pin_nodes = pin_nodes

        # We re-set the valid system and environment in a hook to
        # make sure that it will not be overwriten by a parent
        # post-init hook
        def _rfm_distributed_set_valid_sys(systems):
            def _fn(obj):
                obj.valid_systems = systems

            return _fn

        nc = make_test(
            f'_D_{basename}_{partition.fullname.replace(":", "_")}',
            (cls, ),
            {
                'valid_systems' : [partition.fullname],
                '$nid' : builtins.parameter(node_map[partition.fullname])
            },
            methods=[
                builtins.run_before('run')(_rfm_distributed_set_run_nodes),
                builtins.run_before('compile')(
                    _rfm_distributed_set_build_nodes
                ),
                builtins.run_after('init')(
                    _rfm_distributed_set_valid_sys(
                        [partition.fullname]
                    )
                ),
            ]
        )
        # We have to set the prefix manually
        nc._rfm_custom_prefix = check.prefix

        for i in range(nc.num_variants):
            # Check if this variant should be instantiated
            var_info = copy.deepcopy(nc.get_variant_info(i, recurse=True))
            var_info['params'].pop('$nid')
            if var_info == original_var_info:
                tmp_registry.add(nc, variant_num=i)

    new_checks = tmp_registry.instantiate_all()
    return generate_testcases(new_checks, skip_system_check,
                              skip_prgenv_check)


def main():
    # Setup command line options
    argparser = argparse.ArgumentParser()
    output_options = argparser.add_argument_group(
        'Options controlling ReFrame output'
    )
    locate_options = argparser.add_argument_group(
        'Options for discovering checks'
    )
    select_options = argparser.add_argument_group(
        'Options for selecting checks'
    )
    action_options = argparser.add_argument_group(
        'Options controlling actions'
    )
    run_options = argparser.add_argument_group(
        'Options controlling the execution of checks'
    )
    env_options = argparser.add_argument_group(
        'Options controlling the ReFrame environment'
    )
    misc_options = argparser.add_argument_group('Miscellaneous options')

    # Output directory options
    output_options.add_argument(
        '--dont-restage', action='store_false', dest='clean_stagedir',
        help='Reuse the test stage directory',
        envvar='RFM_CLEAN_STAGEDIR', configvar='general/clean_stagedir'
    )
    output_options.add_argument(
        '--keep-stage-files', action='store_true',
        help='Keep stage directories even for successful checks',
        envvar='RFM_KEEP_STAGE_FILES', configvar='general/keep_stage_files'
    )
    output_options.add_argument(
        '-o', '--output', action='store', metavar='DIR',
        help='Set output directory prefix to DIR',
        envvar='RFM_OUTPUT_DIR', configvar='systems/outputdir'
    )
    output_options.add_argument(
        '--perflogdir', action='store', metavar='DIR',
        help=('Set performance log data directory prefix '
              '(relevant only to the filelog log handler)'),
        envvar='RFM_PERFLOG_DIR',
        configvar='logging/handlers_perflog/filelog_basedir'
    )
    output_options.add_argument(
        '--prefix', action='store', metavar='DIR',
        help='Set general directory prefix to DIR',
        envvar='RFM_PREFIX', configvar='systems/prefix'
    )
    output_options.add_argument(
        '--report-file', action='store', metavar='FILE',
        help="Store JSON run report in FILE",
        envvar='RFM_REPORT_FILE',
        configvar='general/report_file'
    )
    output_options.add_argument(
        '--report-junit', action='store', metavar='FILE',
        help="Store a JUnit report in FILE",
        envvar='RFM_REPORT_JUNIT',
        configvar='general/report_junit'
    )
    output_options.add_argument(
        '-s', '--stage', action='store', metavar='DIR',
        help='Set stage directory prefix to DIR',
        envvar='RFM_STAGE_DIR', configvar='systems/stagedir'
    )
    output_options.add_argument(
        '--save-log-files', action='store_true', default=False,
        help='Save ReFrame log files to the output directory',
        envvar='RFM_SAVE_LOG_FILES', configvar='general/save_log_files'
    )
    output_options.add_argument(
        '--timestamp', action='store', nargs='?', const='%FT%T',
        metavar='TIMEFMT',
        help=('Append a timestamp to the output and stage directory prefixes '
              '(default: "%%FT%%T")'),
        envvar='RFM_TIMESTAMP_DIRS', configvar='general/timestamp_dirs'
    )

    # Check discovery options
    locate_options.add_argument(
        '-c', '--checkpath', action='append', metavar='PATH',
        help="Add PATH to the check search path list",
        envvar='RFM_CHECK_SEARCH_PATH :', configvar='general/check_search_path'
    )
    locate_options.add_argument(
        '--ignore-check-conflicts', action='store_true',
        help=('Skip checks with conflicting names '
              '(this option is deprecated and has no effect)'),
        envvar='RFM_IGNORE_CHECK_CONFLICTS',
        configvar='general/ignore_check_conflicts'
    )
    locate_options.add_argument(
        '-R', '--recursive', action='store_true',
        help='Search for checks in the search path recursively',
        envvar='RFM_CHECK_SEARCH_RECURSIVE',
        configvar='general/check_search_recursive'
    )

    # Select options
    select_options.add_argument(
        '--cpu-only', action='store_true',
        help='Select only CPU checks'
    )
    select_options.add_argument(
        '--failed', action='store_true',
        help="Select failed test cases (only when '--restore-session' is used)"
    )
    select_options.add_argument(
        '--gpu-only', action='store_true',
        help='Select only GPU checks'
    )
    select_options.add_argument(
        '--maintainer', action='append', dest='maintainers', default=[],
        metavar='PATTERN',
        help='Select checks with at least one maintainer matching PATTERN'
    )
    select_options.add_argument(
        '-n', '--name', action='append', dest='names', default=[],
        metavar='PATTERN', help='Select checks whose name matches PATTERN'
    )

    # FIXME: The following is the only selection option that has an associated
    # (undocumented) configuration variable. This is to support pruning of the
    # partition environments as the runtime is created, similarly to how the
    # system partitions are treated. Currently, this facilitates the
    # implementation of fixtures, but we should reconsider it: see discussion
    # in https://github.com/eth-cscs/reframe/issues/2245
    select_options.add_argument(
        '-p', '--prgenv', action='append', default=[r'.*'],  metavar='PATTERN',
        configvar='general/valid_env_names',
        help=('Select checks with at least one '
              'programming environment matching PATTERN')
    )
    select_options.add_argument(
        '-T', '--exclude-tag', action='append', dest='exclude_tags',
        metavar='PATTERN', default=[],
        help='Exclude checks whose tag matches PATTERN'
    )
    select_options.add_argument(
        '-t', '--tag', action='append', dest='tags', metavar='PATTERN',
        default=[],
        help='Select checks with at least one tag matching PATTERN'
    )
    select_options.add_argument(
        '-x', '--exclude', action='append', dest='exclude_names',
        metavar='PATTERN', default=[],
        help='Exclude checks whose name matches PATTERN'
    )

    # Action options
    action_options.add_argument(
        '--ci-generate', action='store', metavar='FILE',
        help=('Generate into FILE a Gitlab CI pipeline '
              'for the selected tests and exit'),
    )

    action_options.add_argument(
        '--describe', action='store_true',
        help='Give full details on the selected tests'
    )
    action_options.add_argument(
        '-L', '--list-detailed', nargs='?', const='T', choices=['C', 'T'],
        help=('List the selected tests (T) or the concretized test cases (C) '
              'providing more details')
    )
    action_options.add_argument(
        '-l', '--list', nargs='?', const='T', choices=['C', 'T'],
        help='List the selected tests (T) or the concretized test cases (C)'
    )
    action_options.add_argument(
        '--list-tags', action='store_true',
        help='List the unique tags found in the selected tests and exit'
    )
    action_options.add_argument(
        '-r', '--run', action='store_true',
        help='Run the selected checks'
    )

    # Run options
    run_options.add_argument(
        '--disable-hook', action='append', metavar='NAME', dest='hooks',
        default=[], help='Disable a pipeline hook for this run'
    )
    run_options.add_argument(
        '--distribute', action='store', default=None,
        dest='distribute', metavar='{all|STATE}',
        help=('Submit single node jobs automatically on every node of a '
              'partition in STATE')
    )
    run_options.add_argument(
        '--exec-policy', metavar='POLICY', action='store',
        choices=['async', 'serial'], default='async',
        help='Set the execution policy of ReFrame (default: "async")'
    )
    run_options.add_argument(
        '--flex-alloc-nodes', action='store',
        dest='flex_alloc_nodes', metavar='{all|STATE|NUM}', default=None,
        help='Set strategy for the flexible node allocation (default: "idle").'
    )
    run_options.add_argument(
        '--force-local', action='store_true',
        help='Force local execution of checks'
    )
    run_options.add_argument(
        '-J', '--job-option', action='append', metavar='OPT',
        dest='job_options', default=[],
        help='Pass option OPT to job scheduler'
    )
    run_options.add_argument(
        '--max-retries', metavar='NUM', action='store', default=0,
        help='Set the maximum number of times a failed regression test '
             'may be retried (default: 0)', type=int
    )
    run_options.add_argument(
        '--maxfail', metavar='NUM', action='store', default=sys.maxsize,
        help='Exit after first NUM failures', type=int
    )
    run_options.add_argument(
        '--mode', action='store', help='Execution mode to use'
    )
    run_options.add_argument(
        '--restore-session', action='store', nargs='?', const='',
        metavar='REPORT',
        help='Restore a testing session from REPORT file'
    )
    run_options.add_argument(
        '-S', '--setvar', action='append', metavar='[TEST.]VAR=VAL',
        dest='vars', default=[],
        help=('Set test variable VAR to VAL in all tests '
              'or optionally in TEST only')
    )
    run_options.add_argument(
        '--skip-performance-check', action='store_true',
        help='Skip performance checking'
    )
    run_options.add_argument(
        '--skip-prgenv-check', action='store_true',
        help='Skip programming environment check'
    )
    run_options.add_argument(
        '--skip-sanity-check', action='store_true',
        help='Skip sanity checking'
    )
    run_options.add_argument(
        '--skip-system-check', action='store_true',
        help='Skip system check'
    )
    run_options.add_argument(
        '--strict', action='store_true',
        help='Enforce strict performance checking'
    )

    # Environment options
    env_options.add_argument(
        '-M', '--map-module', action='append', metavar='MAPPING',
        dest='module_mappings', default=[],
        help='Add a module mapping',
        envvar='RFM_MODULE_MAPPINGS ,', configvar='general/module_mappings'
    )
    env_options.add_argument(
        '-m', '--module', action='append', default=[],
        metavar='MOD', dest='user_modules',
        help='Load module MOD before running any regression check',
        envvar='RFM_USER_MODULES ,', configvar='general/user_modules'
    )
    env_options.add_argument(
        '--module-mappings', action='store', metavar='FILE',
        dest='module_map_file',
        help='Load module mappings from FILE',
        envvar='RFM_MODULE_MAP_FILE', configvar='general/module_map_file'
    )
    env_options.add_argument(
        '--module-path', action='append', metavar='PATH',
        dest='module_paths', default=[],
        help='(Un)use module path PATH before running any regression check',
    )
    env_options.add_argument(
        '--non-default-craype', action='store_true',
        help='Test a non-default Cray Programming Environment',
        envvar='RFM_NON_DEFAULT_CRAYPE', configvar='general/non_default_craype'
    )
    env_options.add_argument(
        '--purge-env', action='store_true', dest='purge_env', default=False,
        help='Unload all modules before running any regression check',
        envvar='RFM_PURGE_ENVIRONMENT', configvar='general/purge_environment'
    )
    env_options.add_argument(
        '-u', '--unload-module', action='append', metavar='MOD',
        dest='unload_modules', default=[],
        help='Unload module MOD before running any regression check',
        envvar='RFM_UNLOAD_MODULES ,', configvar='general/unload_modules'
    )

    # Miscellaneous options
    misc_options.add_argument(
        '-C', '--config-file', action='store',
        dest='config_file', metavar='FILE',
        help='Set configuration file',
        envvar='RFM_CONFIG_FILE'
    )
    misc_options.add_argument(
        '--detect-host-topology', action='store', nargs='?', const='-',
        help='Detect the local host topology and exit'
    )
    misc_options.add_argument(
        '--failure-stats', action='store_true', help='Print failure statistics'
    )
    misc_options.add_argument(
        '--nocolor', action='store_false', dest='colorize',
        help='Disable coloring of output',
        envvar='RFM_COLORIZE', configvar='general/colorize'
    )
    misc_options.add_argument(
        '--performance-report', action='store_true',
        help='Print a report for performance tests'
    )
    misc_options.add_argument(
        '--show-config', action='store', nargs='?', const='all',
        metavar='PARAM',
        help='Print the value of configuration parameter PARAM and exit'
    )
    misc_options.add_argument(
        '--system', action='store', help='Load configuration for SYSTEM',
        envvar='RFM_SYSTEM'
    )
    misc_options.add_argument(
        '--upgrade-config-file', action='store', metavar='OLD[:NEW]',
        help='Upgrade ReFrame 2.x configuration file to ReFrame 3.x syntax'
    )
    misc_options.add_argument(
        '-V', '--version', action='version', version=osext.reframe_version()
    )
    misc_options.add_argument(
        '-v', '--verbose', action='count',
        help='Increase verbosity level of output',
        envvar='RFM_VERBOSE', configvar='general/verbose'
    )
    misc_options.add_argument(
        '-q', '--quiet', action='count', default=0,
        help='Decrease verbosity level of output',
    )

    # Options not associated with command-line arguments
    argparser.add_argument(
        dest='autodetect_fqdn',
        envvar='RFM_AUTODETECT_FQDN',
        action='store',
        default=True,
        type=typ.Bool,
        help='Use FQDN as host name'
    )
    argparser.add_argument(
        dest='autodetect_method',
        envvar='RFM_AUTODETECT_METHOD',
        action='store',
        default='hostname',
        help='Method to detect the system'
    )
    argparser.add_argument(
        dest='autodetect_xthostname',
        envvar='RFM_AUTODETECT_XTHOSTNAME',
        action='store',
        default=True,
        type=typ.Bool,
        help="Use Cray's xthostname file to find the host name"
    )
    argparser.add_argument(
        dest='git_timeout',
        envvar='RFM_GIT_TIMEOUT',
        configvar='general/git_timeout',
        action='store',
        help=('Timeout in seconds when checking if the url is a '
              'valid repository.'),
        type=float
    )
    argparser.add_argument(
        dest='graylog_server',
        envvar='RFM_GRAYLOG_ADDRESS',
        configvar='logging/handlers_perflog/graylog_address',
        help='Graylog server address'
    )
    argparser.add_argument(
        dest='httpjson_url',
        envvar='RFM_HTTPJSON_URL',
        configvar='logging/handlers_perflog/httpjson_url',
        help='URL of HTTP server accepting JSON logs'
    )
    argparser.add_argument(
        dest='ignore_reqnodenotavail',
        envvar='RFM_IGNORE_REQNODENOTAVAIL',
        configvar='schedulers/ignore_reqnodenotavail',
        action='store_true',
        help='Graylog server address'
    )
    argparser.add_argument(
        dest='compact_test_names',
        envvar='RFM_COMPACT_TEST_NAMES',
        configvar='general/compact_test_names',
        action='store_true',
        help='Use a compact test naming scheme'
    )
    argparser.add_argument(
        dest='dump_pipeline_progress',
        envvar='RFM_DUMP_PIPELINE_PROGRESS',
        configvar='general/dump_pipeline_progress',
        action='store_true',
        help='Dump progress information for the async execution'
    )
    argparser.add_argument(
        dest='pipeline_timeout',
        envvar='RFM_PIPELINE_TIMEOUT',
        configvar='general/pipeline_timeout',
        action='store',
        help='Timeout for advancing the pipeline',
        type=float
    )
    argparser.add_argument(
        dest='remote_detect',
        envvar='RFM_REMOTE_DETECT',
        configvar='general/remote_detect',
        action='store_true',
        help='Detect remote system topology'
    )
    argparser.add_argument(
        dest='remote_workdir',
        envvar='RFM_REMOTE_WORKDIR',
        configvar='general/remote_workdir',
        action='store',
        help='Working directory for launching ReFrame remotely'
    )
    argparser.add_argument(
        dest='resolve_module_conflicts',
        envvar='RFM_RESOLVE_MODULE_CONFLICTS',
        configvar='general/resolve_module_conflicts',
        action='store_true',
        help='Resolve module conflicts automatically'
    )
    argparser.add_argument(
        dest='syslog_address',
        envvar='RFM_SYSLOG_ADDRESS',
        configvar='logging/handlers_perflog/syslog_address',
        help='Syslog server address'
    )
    argparser.add_argument(
        dest='trap_job_errors',
        envvar='RFM_TRAP_JOB_ERRORS',
        configvar='general/trap_job_errors',
        action='store_true',
        help='Trap job errors in job scripts and fail tests automatically'
    )
    argparser.add_argument(
        dest='use_login_shell',
        envvar='RFM_USE_LOGIN_SHELL',
        configvar='general/use_login_shell',
        action='store_true',
        help='Use a login shell for job scripts'
    )

    def restrict_logging():
        '''Restrict logging to errors only.

        This is done when specific options are passed, which generate JSON
        output and we don't want to pollute the output with other logging
        output.

        :returns: :obj:`True` if the logging was restricted, :obj:`False`
            otherwise.

        '''

        if (options.show_config or
            options.detect_host_topology or options.describe):
            logging.getlogger().setLevel(logging.ERROR)
            return True
        else:
            return False

    # Parse command line
    options = argparser.parse_args()
    if len(sys.argv) == 1:
        argparser.print_help()
        sys.exit(1)

    # First configure logging with our generic configuration so as to be able
    # to print pretty messages; logging will be reconfigured by user's
    # configuration later
    site_config = config.load_config(
        os.path.join(reframe.INSTALL_PREFIX, 'reframe/core/settings.py')
    )
    site_config.select_subconfig('generic')
    options.update_config(site_config)
    logging.configure_logging(site_config)
    printer = PrettyPrinter()
    printer.colorize = site_config.get('general/0/colorize')
    if not restrict_logging():
        printer.adjust_verbosity(calc_verbosity(site_config, options.quiet))

    if os.getenv('RFM_GRAYLOG_SERVER'):
        printer.warning(
            'RFM_GRAYLOG_SERVER environment variable is deprecated; '
            'please use RFM_GRAYLOG_ADDRESS instead'
        )
        os.environ['RFM_GRAYLOG_ADDRESS'] = os.getenv('RFM_GRAYLOG_SERVER')

    if options.upgrade_config_file is not None:
        old_config, *new_config = options.upgrade_config_file.split(
            ':', maxsplit=1
        )
        new_config = new_config[0] if new_config else None

        try:
            new_config = config.convert_old_config(old_config, new_config)
        except Exception as e:
            printer.error(f'could not convert file: {e}')
            sys.exit(1)

        printer.info(
            f'Conversion successful! '
            f'The converted file can be found at {new_config!r}.'
        )
        sys.exit(0)

    # Now configure ReFrame according to the user configuration file
    try:
        try:
            printer.debug('Loading user configuration')
            site_config = config.load_config(options.config_file)
        except warnings.ReframeDeprecationWarning as e:
            printer.warning(e)
            converted = config.convert_old_config(options.config_file)
            printer.warning(
                f"configuration file has been converted "
                f"to the new syntax here: '{converted}'"
            )
            site_config = config.load_config(converted)

        site_config.validate()
        site_config.set_autodetect_meth(
            options.autodetect_method,
            use_fqdn=options.autodetect_fqdn,
            use_xthostname=options.autodetect_xthostname
        )

        # We ignore errors about unresolved sections or configuration
        # parameters here, because they might be defined at the individual
        # partition level and will be caught when we will instantiating
        # internally the system and partitions later on.
        site_config.select_subconfig(options.system,
                                     ignore_resolve_errors=True)
        for err in options.update_config(site_config):
            printer.warning(str(err))

        # Update options from the selected execution mode
        if options.mode:
            mode_args = site_config.get(f'modes/@{options.mode}/options')

            # We lexically split the mode options, because otherwise spaces
            # will be treated as part of the option argument; see GH bug #1554
            mode_args = list(itertools.chain.from_iterable(shlex.split(m)
                                                           for m in mode_args))
            # Parse the mode's options and reparse the command-line
            options = argparser.parse_args(mode_args)
            options = argparser.parse_args(namespace=options.cmd_options)
            options.update_config(site_config)

        logging.configure_logging(site_config)
    except (OSError, errors.ConfigError) as e:
        printer.error(f'failed to load configuration: {e}')
        printer.error(logfiles_message())
        sys.exit(1)

    printer.colorize = site_config.get('general/0/colorize')
    if not restrict_logging():
        printer.adjust_verbosity(calc_verbosity(site_config, options.quiet))

    try:
        printer.debug('Initializing runtime')
        runtime.init_runtime(site_config)
    except errors.ConfigError as e:
        printer.error(f'failed to initialize runtime: {e}')
        printer.error(logfiles_message())
        sys.exit(1)

    if site_config.get('general/0/ignore_check_conflicts'):
        logging.getlogger().warning(
            "the 'ignore_check_conflicts' option is deprecated "
            "and will be removed in the future"
        )

    rt = runtime.runtime()
    try:
        if site_config.get('general/0/module_map_file'):
            rt.modules_system.load_mapping_from_file(
                site_config.get('general/0/module_map_file')
            )

        if site_config.get('general/0/module_mappings'):
            for m in site_config.get('general/0/module_mappings'):
                rt.modules_system.load_mapping(m)

    except (errors.ConfigError, OSError) as e:
        printer.error('could not load module mappings: %s' % e)
        sys.exit(1)

    if (osext.samefile(rt.stage_prefix, rt.output_prefix) and
        not site_config.get('general/0/keep_stage_files')):
        printer.error("stage and output refer to the same directory; "
                      "if this is on purpose, please use the "
                      "'--keep-stage-files' option.")
        printer.error(logfiles_message())
        sys.exit(1)

    # Show configuration after everything is set up
    if options.show_config:
        # Restore logging level
        printer.setLevel(logging.INFO)
        config_param = options.show_config
        if config_param == 'all':
            printer.info(str(rt.site_config))
        else:
            # Create a unique value to differentiate between configuration
            # parameters with value `None` and invalid ones
            default = {'token'}
            value = rt.get_option(config_param, default)
            if value is default:
                printer.error(
                    f'no such configuration parameter found: {config_param}'
                )
            else:
                printer.info(json.dumps(value, indent=2))

        sys.exit(0)

    if options.detect_host_topology:
        from reframe.utility.cpuinfo import cpuinfo

        s_cpuinfo = cpuinfo()

        # Restore logging level
        printer.setLevel(logging.INFO)
        topofile = options.detect_host_topology
        if topofile == '-':
            printer.info(json.dumps(s_cpuinfo, indent=2))
        else:
            try:
                with open(topofile, 'w') as fp:
                    json.dump(s_cpuinfo, fp, indent=2)
                    fp.write('\n')
            except OSError as e:
                getlogger().error(
                    f'could not write topology file: {topofile!r}'
                )
                sys.exit(1)

        sys.exit(0)

    autodetect.detect_topology()
    printer.debug(format_env(options.env_vars))

    # Setup the check loader
    if options.restore_session is not None:
        # We need to load the failed checks only from a list of reports
        if options.restore_session:
            filenames = options.restore_session.split(',')
        else:
            filenames = [runreport.next_report_filename(
                osext.expandvars(site_config.get('general/0/report_file')),
                new=False
            )]

        report = runreport.load_report(*filenames)
        check_search_path = list(report.slice('filename', unique=True))
        check_search_recursive = False

        # If `-c` or `-R` are passed explicitly outside the configuration
        # file, override the values set from the report file
        if site_config.is_sticky_option('general/check_search_path'):
            printer.warning(
                'Ignoring check search path set in the report file: '
                'search path set explicitly in the command-line or '
                'the environment'
            )
            check_search_path = site_config.get(
                'general/0/check_search_path'
            )

        if site_config.is_sticky_option('general/check_search_recursive'):
            printer.warning(
                'Ignoring check search recursive option from the report file: '
                'option set explicitly in the command-line or the environment'
            )
            check_search_recursive = site_config.get(
                'general/0/check_search_recursive'
            )

    else:
        check_search_recursive = site_config.get(
            'general/0/check_search_recursive'
        )
        check_search_path = site_config.get('general/0/check_search_path')

    # Collect any variables set from the command line
    external_vars = {}
    for expr in options.vars:
        try:
            lhs, rhs = expr.split('=', maxsplit=1)
        except ValueError:
            printer.warning(
                f'invalid test variable assignment: {expr!r}; skipping'
            )
        else:
            external_vars[lhs] = rhs

    loader = RegressionCheckLoader(check_search_path,
                                   check_search_recursive,
                                   external_vars,
                                   options.skip_system_check,
                                   options.skip_prgenv_check)

    def print_infoline(param, value):
        param = param + ':'
        printer.info(f"  {param.ljust(18)} {value}")

    session_info = {
        'cmdline': ' '.join(sys.argv),
        'config_file': rt.site_config.filename,
        'data_version': runreport.DATA_VERSION,
        'hostname': socket.gethostname(),
        'prefix_output': rt.output_prefix,
        'prefix_stage': rt.stage_prefix,
        'user': osext.osuser(),
        'version': osext.reframe_version(),
        'workdir': os.getcwd(),
    }

    # Print command line
    printer.info(f"[ReFrame Setup]")
    print_infoline('version', session_info['version'])
    print_infoline('command', repr(session_info['cmdline']))
    print_infoline(
        f"launched by",
        f"{session_info['user'] or '<unknown>'}@{session_info['hostname']}"
    )
    print_infoline('working directory', repr(session_info['workdir']))
    print_infoline('settings file', f"{session_info['config_file']!r}")
    print_infoline('check search path',
                   f"{'(R) ' if loader.recurse else ''}"
                   f"{':'.join(loader.load_path)!r}")
    print_infoline('stage directory', repr(session_info['prefix_stage']))
    print_infoline('output directory', repr(session_info['prefix_output']))
    printer.info('')
    try:
<<<<<<< HEAD
        # Need to parse the cli options before loading the tests
        parsed_job_options = []
        for opt in options.job_options:
            opt_split = opt.split('=', maxsplit=1)
            optstr = opt_split[0]
            valstr = opt_split[1] if len(opt_split) > 1 else ''
            if opt.startswith('-') or opt.startswith('#'):
                parsed_job_options.append(opt)
            elif len(optstr) == 1:
                parsed_job_options.append(f'-{optstr} {valstr}')
            else:
                parsed_job_options.append(f'--{optstr} {valstr}')

        # Locate and load checks
        checks_found = loader.load_all()
=======
        # Locate and load checks; `force=True` is not needed for normal
        # invocations from the command line and has practically no effect, but
        # it is needed to better emulate the behavior of running reframe's CLI
        # from within the unit tests, which call repeatedly `main()`.
        checks_found = loader.load_all(force=True)
>>>>>>> e1d4ebd6
        printer.verbose(f'Loaded {len(checks_found)} test(s)')

        # Generate all possible test cases first; we will need them for
        # resolving dependencies after filtering
        testcases_all = generate_testcases(checks_found)
        testcases = testcases_all
        printer.verbose(f'Generated {len(testcases)} test case(s)')

        # Filter test cases by name
        if options.exclude_names:
            for name in options.exclude_names:
                testcases = filter(filters.have_not_name(name), testcases)

        if options.names:
            testcases = filter(filters.have_any_name(options.names), testcases)

        testcases = list(testcases)
        printer.verbose(
            f'Filtering test cases(s) by name: {len(testcases)} remaining'
        )

        # Filter test cases by tags
        for tag in options.exclude_tags:
            testcases = filter(filters.have_not_tag(tag), testcases)

        for tag in options.tags:
            testcases = filter(filters.have_tag(tag), testcases)

        testcases = list(testcases)
        printer.verbose(
            f'Filtering test cases(s) by tags: {len(testcases)} remaining'
        )

        # Filter test cases by maintainers
        for maint in options.maintainers:
            testcases = filter(filters.have_maintainer(maint), testcases)

        # Filter test cases further
        if options.gpu_only and options.cpu_only:
            printer.error("options `--gpu-only' and `--cpu-only' "
                          "are mutually exclusive")
            sys.exit(1)

        if options.gpu_only:
            testcases = filter(filters.have_gpu_only(), testcases)
        elif options.cpu_only:
            testcases = filter(filters.have_cpu_only(), testcases)

        testcases = list(testcases)
        printer.verbose(
            f'Filtering test cases(s) by other attributes: '
            f'{len(testcases)} remaining'
        )

        # Filter in failed cases
        if options.failed:
            if options.restore_session is None:
                printer.error(
                    "the option '--failed' can only be used "
                    "in combination with the '--restore-session' option"
                )
                sys.exit(1)

            def _case_failed(t):
                rec = report.case(*t)
                if not rec:
                    return False

                return (rec['result'] == 'failure' or
                        rec['result'] == 'aborted')

            testcases = list(filter(_case_failed, testcases))
            printer.verbose(
                f'Filtering successful test case(s): '
                f'{len(testcases)} remaining'
            )

        if options.distribute:
            node_map = autodetect.getallnodes(options.distribute,
                                              parsed_job_options)
            testcases = distribute_tests(
                testcases, options.skip_system_check,
                options.skip_prgenv_check, node_map
            )
            testcases_all = testcases

        # Prepare for running
        printer.debug('Building and validating the full test DAG')
        testgraph, skipped_cases = dependencies.build_deps(testcases_all)
        if skipped_cases:
            # Some cases were skipped, so adjust testcases
            testcases = list(set(testcases) - set(skipped_cases))
            printer.verbose(
                f'Filtering test case(s) due to unresolved dependencies: '
                f'{len(testcases)} remaining'
            )

        dependencies.validate_deps(testgraph)
        printer.debug('Full test DAG:')
        printer.debug(dependencies.format_deps(testgraph))

        restored_cases = []
        if len(testcases) != len(testcases_all):
            testgraph = dependencies.prune_deps(
                testgraph, testcases,
                max_depth=1 if options.restore_session is not None else None
            )
            printer.debug('Pruned test DAG')
            printer.debug(dependencies.format_deps(testgraph))
            if options.restore_session is not None:
                testgraph, restored_cases = report.restore_dangling(testgraph)

        testcases = dependencies.toposort(
            testgraph,
            is_subgraph=options.restore_session is not None
        )
        printer.verbose(f'Final number of test cases: {len(testcases)}')

        # Disable hooks
        for tc in testcases:
            for h in options.hooks:
                tc.check.disable_hook(h)

        # Act on checks
        if options.describe:
            # Restore logging level
            printer.setLevel(logging.INFO)
            describe_checks(testcases, printer)
            sys.exit(0)

        if options.list or options.list_detailed:
            concretized = (options.list == 'C' or
                           options.list_detailed == 'C')
            detailed = options.list_detailed is not None
            list_checks(testcases, printer, detailed, concretized)
            sys.exit(0)

        if options.list_tags:
            list_tags(testcases, printer)
            sys.exit(0)

        if options.ci_generate:
            list_checks(testcases, printer)
            printer.info('[Generate CI]')
            with open(options.ci_generate, 'wt') as fp:
                ci.emit_pipeline(fp, testcases)

            printer.info(
                f'  Gitlab pipeline generated successfully '
                f'in {options.ci_generate!r}.\n'
            )
            sys.exit(0)

        if not options.run:
            printer.error("No action option specified. Available options:\n"
                          "  - `-l'/`-L' for listing\n"
                          "  - `-r' for running\n"
                          "  - `--list-tags' for listing unique test tags\n"
                          "  - `--ci-generate' for generating a CI pipeline\n"
                          f"Try `{argparser.prog} -h' for more options.")
            sys.exit(1)

        # Manipulate ReFrame's environment
        if site_config.get('general/0/purge_environment'):
            rt.modules_system.unload_all()
        else:
            for m in site_config.get('general/0/unload_modules'):
                rt.modules_system.unload_module(**m)

        # Load the environment for the current system
        try:
            printer.debug(f'Loading environment for current system')
            runtime.loadenv(rt.system.preload_environ)
        except errors.EnvironError as e:
            printer.error("failed to load current system's environment; "
                          "please check your configuration")
            printer.debug(str(e))
            raise

        def module_use(*paths):
            try:
                rt.modules_system.searchpath_add(*paths)
            except errors.EnvironError as e:
                printer.warning(f'could not add module paths correctly')
                printer.debug(str(e))

        def module_unuse(*paths):
            try:
                rt.modules_system.searchpath_remove(*paths)
            except errors.EnvironError as e:
                printer.warning(f'could not remove module paths correctly')
                printer.debug(str(e))

        printer.debug('(Un)using module paths from command line')
        module_paths = {}
        for d in options.module_paths:
            if d.startswith('-'):
                module_paths.setdefault('-', [])
                module_paths['-'].append(d[1:])
            elif d.startswith('+'):
                module_paths.setdefault('+', [])
                module_paths['+'].append(d[1:])
            else:
                module_paths.setdefault('x', [])
                module_paths['x'].append(d)

        for op, paths in module_paths.items():
            if op == '+':
                module_use(*paths)
            elif op == '-':
                module_unuse(*paths)
            else:
                # First empty the current module path in a portable way
                searchpath = [p for p in rt.modules_system.searchpath if p]
                if searchpath:
                    rt.modules_system.searchpath_remove(*searchpath)

                # Treat `A:B` syntax as well in this case
                paths = itertools.chain(*(p.split(':') for p in paths))
                module_use(*paths)

        printer.debug('Loading user modules from command line')
        for m in site_config.get('general/0/user_modules'):
            try:
                rt.modules_system.load_module(**m, force=True)
            except errors.EnvironError as e:
                printer.warning(
                    f'could not load module {m["name"]!r} correctly; '
                    f'skipping...'
                )
                printer.debug(str(e))

        options.flex_alloc_nodes = options.flex_alloc_nodes or 'idle'

        # Run the tests

        # Setup the execution policy
        if options.exec_policy == 'serial':
            exec_policy = SerialExecutionPolicy()
        elif options.exec_policy == 'async':
            exec_policy = AsynchronousExecutionPolicy()
        else:
            # This should not happen, since choices are handled by
            # argparser
            printer.error("unknown execution policy `%s': Exiting...")
            sys.exit(1)

        exec_policy.force_local = options.force_local
        exec_policy.strict_check = options.strict
        exec_policy.skip_sanity_check = options.skip_sanity_check
        exec_policy.skip_performance_check = options.skip_performance_check
        exec_policy.keep_stage_files = site_config.get(
            'general/0/keep_stage_files'
        )
        try:
            errmsg = "invalid option for --flex-alloc-nodes: '{0}'"
            sched_flex_alloc_nodes = int(options.flex_alloc_nodes)
            if sched_flex_alloc_nodes <= 0:
                raise errors.ConfigError(
                    errmsg.format(options.flex_alloc_nodes)
                )
        except ValueError:
            sched_flex_alloc_nodes = options.flex_alloc_nodes

        exec_policy.sched_flex_alloc_nodes = sched_flex_alloc_nodes
        exec_policy.sched_options = parsed_job_options
        if options.maxfail < 0:
            raise errors.ConfigError(
                f'--maxfail should be a non-negative integer: '
                f'{options.maxfail!r}'
            )

        runner = Runner(exec_policy, printer, options.max_retries,
                        options.maxfail)
        try:
            time_start = time.time()
            session_info['time_start'] = time.strftime(
                '%FT%T%z', time.localtime(time_start),
            )
            runner.runall(testcases, restored_cases)
        finally:
            time_end = time.time()
            session_info['time_end'] = time.strftime(
                '%FT%T%z', time.localtime(time_end)
            )
            session_info['time_elapsed'] = time_end - time_start

            # Print a retry report if we did any retries
            if runner.stats.failed(run=0):
                printer.info(runner.stats.retry_report())

            # Print a failure report if we had failures in the last run
            success = True
            if runner.stats.failed():
                success = False
                runner.stats.print_failure_report(printer)
                if options.failure_stats:
                    runner.stats.print_failure_stats(printer)

            if options.performance_report:
                printer.info(runner.stats.performance_report())

            # Generate the report for this session
            report_file = os.path.normpath(
                osext.expandvars(rt.get_option('general/0/report_file'))
            )
            basedir = os.path.dirname(report_file)
            if basedir:
                os.makedirs(basedir, exist_ok=True)

            # Build final JSON report
            run_stats = runner.stats.json()
            session_info.update({
                'num_cases': run_stats[0]['num_cases'],
                'num_failures': run_stats[-1]['num_failures']
            })
            json_report = {
                'session_info': session_info,
                'runs': run_stats,
                'restored_cases': []
            }
            if options.restore_session is not None:
                for c in restored_cases:
                    json_report['restored_cases'].append(report.case(*c))

            report_file = runreport.next_report_filename(report_file)
            try:
                with open(report_file, 'w') as fp:
                    jsonext.dump(json_report, fp, indent=2)
                    fp.write('\n')

                printer.info(f'Run report saved in {report_file!r}')
            except OSError as e:
                printer.warning(
                    f'failed to generate report in {report_file!r}: {e}'
                )

            # Generate the junit xml report for this session
            junit_report_file = rt.get_option('general/0/report_junit')
            if junit_report_file:
                # Expand variables in filename
                junit_report_file = osext.expandvars(junit_report_file)
                junit_xml = runreport.junit_xml_report(json_report)
                try:
                    with open(junit_report_file, 'w') as fp:
                        runreport.junit_dump(junit_xml, fp)
                except OSError as e:
                    printer.warning(
                        f'failed to generate report in {junit_report_file!r}: '
                        f'{e}'
                    )

        if not success:
            sys.exit(1)

        sys.exit(0)
    except (Exception, KeyboardInterrupt, errors.ReframeFatalError):
        exc_info = sys.exc_info()
        tb = ''.join(traceback.format_exception(*exc_info))
        printer.error(f'run session stopped: {errors.what(*exc_info)}')
        if errors.is_exit_request(*exc_info):
            # Print stack traces for exit requests only when TOO verbose
            printer.debug2(tb)
        elif errors.is_severe(*exc_info):
            printer.error(tb)
        else:
            printer.verbose(tb)

        sys.exit(1)
    finally:
        try:
            log_files = logging.log_files()
            if site_config.get('general/0/save_log_files'):
                log_files = logging.save_log_files(rt.output_prefix)

        except OSError as e:
            printer.error(f'could not save log file: {e}')
            sys.exit(1)
        finally:
            if not restrict_logging():
                printer.info(logfiles_message())<|MERGE_RESOLUTION|>--- conflicted
+++ resolved
@@ -1017,7 +1017,6 @@
     print_infoline('output directory', repr(session_info['prefix_output']))
     printer.info('')
     try:
-<<<<<<< HEAD
         # Need to parse the cli options before loading the tests
         parsed_job_options = []
         for opt in options.job_options:
@@ -1031,15 +1030,11 @@
             else:
                 parsed_job_options.append(f'--{optstr} {valstr}')
 
-        # Locate and load checks
-        checks_found = loader.load_all()
-=======
         # Locate and load checks; `force=True` is not needed for normal
         # invocations from the command line and has practically no effect, but
         # it is needed to better emulate the behavior of running reframe's CLI
         # from within the unit tests, which call repeatedly `main()`.
         checks_found = loader.load_all(force=True)
->>>>>>> e1d4ebd6
         printer.verbose(f'Loaded {len(checks_found)} test(s)')
 
         # Generate all possible test cases first; we will need them for
