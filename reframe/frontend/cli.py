# Copyright 2016-2021 Swiss National Supercomputing Centre (CSCS/ETH Zurich)
# ReFrame Project Developers. See the top-level LICENSE file for details.
#
# SPDX-License-Identifier: BSD-3-Clause

import inspect
import itertools
import json
import os
import shlex
import socket
import sys
import time
import traceback

import reframe
import reframe.core.config as config
import reframe.core.exceptions as errors
import reframe.core.logging as logging
import reframe.core.runtime as runtime
import reframe.core.warnings as warnings
import reframe.frontend.argparse as argparse
import reframe.frontend.autodetect as autodetect
import reframe.frontend.ci as ci
import reframe.frontend.dependencies as dependencies
import reframe.frontend.filters as filters
import reframe.frontend.runreport as runreport
import reframe.utility.jsonext as jsonext
import reframe.utility.osext as osext


from reframe.frontend.printer import PrettyPrinter
from reframe.frontend.loader import RegressionCheckLoader
from reframe.frontend.executors.policies import (SerialExecutionPolicy,
                                                 AsynchronousExecutionPolicy)
from reframe.frontend.executors import Runner, generate_testcases


def format_env(envvars):
    ret = '[ReFrame Environment]\n'
    notset = '<not set>'
    envvars = [*envvars, 'RFM_INSTALL_PREFIX']
    ret += '\n'.join(sorted(f'  {e}={os.getenv(e, notset)}' for e in envvars))
    return ret


def list_checks(testcases, printer, detailed=False, concretized=False):
    printer.info('[List of matched checks]')
    unique_checks = set()

    def dep_lines(u, *, prefix, depth=0, lines=None, printed=None):
        if lines is None:
            lines = []

        if printed is None:
            printed = set()

        adj = u.deps
        for v in adj:
            if concretized or (not concretized and
                               v.check.unique_name not in printed):
                dep_lines(v, prefix=prefix + 2*' ', depth=depth+1,
                          lines=lines, printed=printed)

            printed.add(v.check.unique_name)
            if not v.check.is_fixture():
                unique_checks.add(v.check.unique_name)

        if depth:
            tc_info = ''
            details = ''
            if concretized:
                tc_info = f' @{u.partition.fullname}+{u.environ.name}'

            location = inspect.getfile(type(u.check))
            if detailed:
                details = f' [id: {u.check.unique_name}, file: {location!r}]'

            lines.append(
                f'{prefix}^{u.check.display_name}{tc_info}{details}'
            )

        return lines

    # We need the leaf test cases to be printed at the leftmost
    testcases = list(t for t in testcases if t.in_degree == 0)
    for t in testcases:
        tc_info = ''
        details = ''
        if concretized:
            tc_info = f' @{t.partition.fullname}+{t.environ.name}'

        location = inspect.getfile(type(t.check))
        if detailed:
            details = f' [id: {t.check.unique_name}, file: {location!r}]'

        # if not concretized and t.check.name not in unique_checks:
        if concretized or (not concretized and
                           t.check.unique_name not in unique_checks):
            printer.info(f'- {t.check.display_name}{tc_info}{details}')

        if not t.check.is_fixture():
            unique_checks.add(t.check.unique_name)

        for l in reversed(dep_lines(t, prefix='  ')):
            printer.info(l)

    if concretized:
        printer.info(f'Concretized {len(testcases)} test case(s)\n')
    else:
        printer.info(f'Found {len(unique_checks)} check(s)\n')


def describe_checks(testcases, printer):
    records = []
    unique_names = set()
    for tc in testcases:
        if tc.check.is_fixture():
            continue

        if tc.check.name not in unique_names:
            unique_names.add(tc.check.name)
            rec = json.loads(jsonext.dumps(tc.check))

            # Now manipulate the record to be more user-friendly
            #
            # 1. Add other fields that are relevant for users
            # 2. Remove all private fields
            rec['unique_name'] = tc.check.unique_name
            rec['display_name'] = tc.check.display_name
            rec['pipeline_hooks'] = {}
            rec['perf_variables'] = list(rec['perf_variables'].keys())
            for stage, hooks in tc.check.pipeline_hooks().items():
                for hk in hooks:
                    rec['pipeline_hooks'].setdefault(stage, [])
                    rec['pipeline_hooks'][stage].append(hk.__name__)

            for attr in list(rec.keys()):
                if attr == '__rfm_class__':
                    rec['@class'] = rec[attr]
                    del rec[attr]
                elif attr == '__rfm_file__':
                    rec['@file'] = rec[attr]
                    del rec[attr]
                elif attr.startswith('_'):
                    del rec[attr]

            # List all required variables
            required = []
            for var in tc.check._rfm_var_space:
                if not tc.check._rfm_var_space[var].is_defined():
                    required.append(var)

            rec['@required'] = required
            records.append(dict(sorted(rec.items())))

    printer.info(jsonext.dumps(records, indent=2))


def list_tags(testcases, printer):
    printer.info('[List of unique tags]')
    tags = set()
    tags = tags.union(*(t.check.tags for t in testcases))
    printer.info(', '.join(f'{t!r}' for t in sorted(tags)))
    printer.info(f'Found {len(tags)} tag(s)\n')


def logfiles_message():
    log_files = logging.log_files()
    msg = 'Log file(s) saved in '
    if not log_files:
        msg += '<no log file was generated>'
    else:
        msg += f'{", ".join(repr(f) for f in log_files)}'

    return msg


def calc_verbosity(site_config, quiesce):
    curr_verbosity = site_config.get('general/0/verbose')
    return curr_verbosity - quiesce


def main():
    # Setup command line options
    argparser = argparse.ArgumentParser()
    output_options = argparser.add_argument_group(
        'Options controlling ReFrame output'
    )
    locate_options = argparser.add_argument_group(
        'Options for discovering checks'
    )
    select_options = argparser.add_argument_group(
        'Options for selecting checks'
    )
    action_options = argparser.add_argument_group(
        'Options controlling actions'
    )
    run_options = argparser.add_argument_group(
        'Options controlling the execution of checks'
    )
    env_options = argparser.add_argument_group(
        'Options controlling the ReFrame environment'
    )
    misc_options = argparser.add_argument_group('Miscellaneous options')

    # Output directory options
    output_options.add_argument(
        '--dont-restage', action='store_false', dest='clean_stagedir',
        help='Reuse the test stage directory',
        envvar='RFM_CLEAN_STAGEDIR', configvar='general/clean_stagedir'
    )
    output_options.add_argument(
        '--keep-stage-files', action='store_true',
        help='Keep stage directories even for successful checks',
        envvar='RFM_KEEP_STAGE_FILES', configvar='general/keep_stage_files'
    )
    output_options.add_argument(
        '-o', '--output', action='store', metavar='DIR',
        help='Set output directory prefix to DIR',
        envvar='RFM_OUTPUT_DIR', configvar='systems/outputdir'
    )
    output_options.add_argument(
        '--perflogdir', action='store', metavar='DIR',
        help=('Set performance log data directory prefix '
              '(relevant only to the filelog log handler)'),
        envvar='RFM_PERFLOG_DIR',
        configvar='logging/handlers_perflog/filelog_basedir'
    )
    output_options.add_argument(
        '--prefix', action='store', metavar='DIR',
        help='Set general directory prefix to DIR',
        envvar='RFM_PREFIX', configvar='systems/prefix'
    )
    output_options.add_argument(
        '--report-file', action='store', metavar='FILE',
        help="Store JSON run report in FILE",
        envvar='RFM_REPORT_FILE',
        configvar='general/report_file'
    )
    output_options.add_argument(
        '--report-junit', action='store', metavar='FILE',
        help="Store a JUnit report in FILE",
        envvar='RFM_REPORT_JUNIT',
        configvar='general/report_junit'
    )
    output_options.add_argument(
        '-s', '--stage', action='store', metavar='DIR',
        help='Set stage directory prefix to DIR',
        envvar='RFM_STAGE_DIR', configvar='systems/stagedir'
    )
    output_options.add_argument(
        '--save-log-files', action='store_true', default=False,
        help='Save ReFrame log files to the output directory',
        envvar='RFM_SAVE_LOG_FILES', configvar='general/save_log_files'
    )
    output_options.add_argument(
        '--timestamp', action='store', nargs='?', const='%FT%T',
        metavar='TIMEFMT',
        help=('Append a timestamp to the output and stage directory prefixes '
              '(default: "%%FT%%T")'),
        envvar='RFM_TIMESTAMP_DIRS', configvar='general/timestamp_dirs'
    )

    # Check discovery options
    locate_options.add_argument(
        '-c', '--checkpath', action='append', metavar='PATH',
        help="Add PATH to the check search path list",
        envvar='RFM_CHECK_SEARCH_PATH :', configvar='general/check_search_path'
    )
    locate_options.add_argument(
        '--ignore-check-conflicts', action='store_true',
        help=('Skip checks with conflicting names '
              '(this option is deprecated and has no effect)'),
        envvar='RFM_IGNORE_CHECK_CONFLICTS',
        configvar='general/ignore_check_conflicts'
    )
    locate_options.add_argument(
        '-R', '--recursive', action='store_true',
        help='Search for checks in the search path recursively',
        envvar='RFM_CHECK_SEARCH_RECURSIVE',
        configvar='general/check_search_recursive'
    )

    # Select options
    select_options.add_argument(
        '--cpu-only', action='store_true',
        help='Select only CPU checks'
    )
    select_options.add_argument(
        '--failed', action='store_true',
        help="Select failed test cases (only when '--restore-session' is used)"
    )
    select_options.add_argument(
        '--gpu-only', action='store_true',
        help='Select only GPU checks'
    )
    select_options.add_argument(
        '--maintainer', action='append', dest='maintainers', default=[],
        metavar='PATTERN',
        help='Select checks with at least one maintainer matching PATTERN'
    )
    select_options.add_argument(
        '-n', '--name', action='append', dest='names', default=[],
        metavar='PATTERN', help='Select checks whose name matches PATTERN'
    )

    # FIXME: The following is the only selection option that has an associated
    # (undocumented) configuration variable. This is to support pruning of the
    # partition environments as the runtime is created, similarly to how the
    # system partitions are treated. Currently, this facilitates the
    # implementation of fixtures, but we should reconsider it: see discussion
    # in https://github.com/eth-cscs/reframe/issues/2245
    select_options.add_argument(
        '-p', '--prgenv', action='append', default=[r'.*'],  metavar='PATTERN',
        configvar='general/valid_env_names',
        help=('Select checks with at least one '
              'programming environment matching PATTERN')
    )
    select_options.add_argument(
        '-T', '--exclude-tag', action='append', dest='exclude_tags',
        metavar='PATTERN', default=[],
        help='Exclude checks whose tag matches PATTERN'
    )
    select_options.add_argument(
        '-t', '--tag', action='append', dest='tags', metavar='PATTERN',
        default=[],
        help='Select checks with at least one tag matching PATTERN'
    )
    select_options.add_argument(
        '-x', '--exclude', action='append', dest='exclude_names',
        metavar='PATTERN', default=[],
        help='Exclude checks whose name matches PATTERN'
    )

    # Action options
    action_options.add_argument(
        '--ci-generate', action='store', metavar='FILE',
        help=('Generate into FILE a Gitlab CI pipeline '
              'for the selected tests and exit'),
    )

    action_options.add_argument(
        '--describe', action='store_true',
        help='Give full details on the selected tests'
    )
    action_options.add_argument(
        '-L', '--list-detailed', nargs='?', const='T', choices=['C', 'T'],
        help=('List the selected tests (T) or the concretized test cases (C) '
              'providing more details')
    )
    action_options.add_argument(
        '-l', '--list', nargs='?', const='T', choices=['C', 'T'],
        help='List the selected tests (T) or the concretized test cases (C)'
    )
    action_options.add_argument(
        '--list-tags', action='store_true',
        help='List the unique tags found in the selected tests and exit'
    )
    action_options.add_argument(
        '-r', '--run', action='store_true',
        help='Run the selected checks'
    )

    # Run options
    run_options.add_argument(
        '--disable-hook', action='append', metavar='NAME', dest='hooks',
        default=[], help='Disable a pipeline hook for this run'
    )
    run_options.add_argument(
        '--exec-policy', metavar='POLICY', action='store',
        choices=['async', 'serial'], default='async',
        help='Set the execution policy of ReFrame (default: "async")'
    )
    run_options.add_argument(
        '--flex-alloc-nodes', action='store',
        dest='flex_alloc_nodes', metavar='{all|STATE|NUM}', default=None,
        help='Set strategy for the flexible node allocation (default: "idle").'
    )
    run_options.add_argument(
        '--force-local', action='store_true',
        help='Force local execution of checks'
    )
    run_options.add_argument(
        '-J', '--job-option', action='append', metavar='OPT',
        dest='job_options', default=[],
        help='Pass option OPT to job scheduler'
    )
    run_options.add_argument(
        '--max-retries', metavar='NUM', action='store', default=0,
        help='Set the maximum number of times a failed regression test '
             'may be retried (default: 0)'
    )
    run_options.add_argument(
        '--maxfail', metavar='NUM', action='store', default=sys.maxsize,
        help='Exit after first NUM failures'
    )
    run_options.add_argument(
        '--mode', action='store', help='Execution mode to use'
    )
    run_options.add_argument(
        '--restore-session', action='store', nargs='?', const='',
        metavar='REPORT',
        help='Restore a testing session from REPORT file'
    )
    run_options.add_argument(
        '-S', '--setvar', action='append', metavar='[TEST.]VAR=VAL',
        dest='vars', default=[],
        help=('Set test variable VAR to VAL in all tests '
              'or optionally in TEST only')
    )
    run_options.add_argument(
        '--skip-performance-check', action='store_true',
        help='Skip performance checking'
    )
    run_options.add_argument(
        '--skip-prgenv-check', action='store_true',
        help='Skip programming environment check'
    )
    run_options.add_argument(
        '--skip-sanity-check', action='store_true',
        help='Skip sanity checking'
    )
    run_options.add_argument(
        '--skip-system-check', action='store_true',
        help='Skip system check'
    )
    run_options.add_argument(
        '--strict', action='store_true',
        help='Enforce strict performance checking'
    )

    # Environment options
    env_options.add_argument(
        '-M', '--map-module', action='append', metavar='MAPPING',
        dest='module_mappings', default=[],
        help='Add a module mapping',
        envvar='RFM_MODULE_MAPPINGS ,', configvar='general/module_mappings'
    )
    env_options.add_argument(
        '-m', '--module', action='append', default=[],
        metavar='MOD', dest='user_modules',
        help='Load module MOD before running any regression check',
        envvar='RFM_USER_MODULES ,', configvar='general/user_modules'
    )
    env_options.add_argument(
        '--module-mappings', action='store', metavar='FILE',
        dest='module_map_file',
        help='Load module mappings from FILE',
        envvar='RFM_MODULE_MAP_FILE', configvar='general/module_map_file'
    )
    env_options.add_argument(
        '--module-path', action='append', metavar='PATH',
        dest='module_paths', default=[],
        help='(Un)use module path PATH before running any regression check',
    )
    env_options.add_argument(
        '--non-default-craype', action='store_true',
        help='Test a non-default Cray Programming Environment',
        envvar='RFM_NON_DEFAULT_CRAYPE', configvar='general/non_default_craype'
    )
    env_options.add_argument(
        '--purge-env', action='store_true', dest='purge_env', default=False,
        help='Unload all modules before running any regression check',
        envvar='RFM_PURGE_ENVIRONMENT', configvar='general/purge_environment'
    )
    env_options.add_argument(
        '-u', '--unload-module', action='append', metavar='MOD',
        dest='unload_modules', default=[],
        help='Unload module MOD before running any regression check',
        envvar='RFM_UNLOAD_MODULES ,', configvar='general/unload_modules'
    )

    # Miscellaneous options
    misc_options.add_argument(
        '-C', '--config-file', action='store',
        dest='config_file', metavar='FILE',
        help='Set configuration file',
        envvar='RFM_CONFIG_FILE'
    )
    misc_options.add_argument(
        '--detect-host-topology', action='store', nargs='?', const='-',
        help='Detect the local host topology and exit'
    )
    misc_options.add_argument(
        '--failure-stats', action='store_true', help='Print failure statistics'
    )
    misc_options.add_argument(
        '--nocolor', action='store_false', dest='colorize',
        help='Disable coloring of output',
        envvar='RFM_COLORIZE', configvar='general/colorize'
    )
    misc_options.add_argument(
        '--performance-report', action='store_true',
        help='Print a report for performance tests'
    )
    misc_options.add_argument(
        '--show-config', action='store', nargs='?', const='all',
        metavar='PARAM',
        help='Print the value of configuration parameter PARAM and exit'
    )
    misc_options.add_argument(
        '--system', action='store', help='Load configuration for SYSTEM',
        envvar='RFM_SYSTEM'
    )
    misc_options.add_argument(
        '--upgrade-config-file', action='store', metavar='OLD[:NEW]',
        help='Upgrade ReFrame 2.x configuration file to ReFrame 3.x syntax'
    )
    misc_options.add_argument(
        '-V', '--version', action='version', version=osext.reframe_version()
    )
    misc_options.add_argument(
        '-v', '--verbose', action='count',
        help='Increase verbosity level of output',
        envvar='RFM_VERBOSE', configvar='general/verbose'
    )
    misc_options.add_argument(
        '-q', '--quiet', action='count', default=0,
        help='Decrease verbosity level of output',
    )

    # Options not associated with command-line arguments
    argparser.add_argument(
        dest='git_timeout',
        envvar='RFM_GIT_TIMEOUT',
        configvar='general/git_timeout',
        help=('Timeout in seconds when checking if the url is a '
              'valid repository.')
    )
    argparser.add_argument(
        dest='graylog_server',
        envvar='RFM_GRAYLOG_ADDRESS',
        configvar='logging/handlers_perflog/graylog_address',
        help='Graylog server address'
    )
    argparser.add_argument(
        dest='httpjson_url',
        envvar='RFM_HTTPJSON_URL',
        configvar='logging/handlers_perflog/httpjson_url',
        help='URL of HTTP server accepting JSON logs'
    )
    argparser.add_argument(
        dest='ignore_reqnodenotavail',
        envvar='RFM_IGNORE_REQNODENOTAVAIL',
        configvar='schedulers/ignore_reqnodenotavail',
        action='store_true',
        help='Graylog server address'
    )
    argparser.add_argument(
        dest='compact_test_names',
        envvar='RFM_COMPACT_TEST_NAMES',
        configvar='general/compact_test_names',
        action='store_true',
        help='Use a compact test naming scheme'
    )
    argparser.add_argument(
        dest='remote_detect',
        envvar='RFM_REMOTE_DETECT',
        configvar='general/remote_detect',
        action='store_true',
        help='Detect remote system topology'
    )
    argparser.add_argument(
        dest='remote_workdir',
        envvar='RFM_REMOTE_WORKDIR',
        configvar='general/remote_workdir',
        action='store',
        help='Working directory for launching ReFrame remotely'
    )
    argparser.add_argument(
        dest='resolve_module_conflicts',
        envvar='RFM_RESOLVE_MODULE_CONFLICTS',
        configvar='general/resolve_module_conflicts',
        action='store_true',
        help='Resolve module conflicts automatically'
    )
    argparser.add_argument(
        dest='syslog_address',
        envvar='RFM_SYSLOG_ADDRESS',
        configvar='logging/handlers_perflog/syslog_address',
        help='Syslog server address'
    )
    argparser.add_argument(
        dest='trap_job_errors',
        envvar='RFM_TRAP_JOB_ERRORS',
        configvar='general/trap_job_errors',
        action='store_true',
        help='Trap job errors in job scripts and fail tests automatically'
    )
    argparser.add_argument(
        dest='use_login_shell',
        envvar='RFM_USE_LOGIN_SHELL',
        configvar='general/use_login_shell',
        action='store_true',
        help='Use a login shell for job scripts'
    )

    def restrict_logging():
        '''Restrict logging to errors only.

        This is done when specific options are passed, which generate JSON
        output and we don't want to pollute the output with other logging
        output.

        :returns: :obj:`True` if the logging was restricted, :obj:`False`
            otherwise.

        '''

        if (options.show_config or
            options.detect_host_topology or options.describe):
            logging.getlogger().setLevel(logging.ERROR)
            return True
        else:
            return False

    # Parse command line
    options = argparser.parse_args()
    if len(sys.argv) == 1:
        argparser.print_help()
        sys.exit(1)

    # First configure logging with our generic configuration so as to be able
    # to print pretty messages; logging will be reconfigured by user's
    # configuration later
    site_config = config.load_config(
        os.path.join(reframe.INSTALL_PREFIX, 'reframe/core/settings.py')
    )
    site_config.select_subconfig('generic')
    options.update_config(site_config)
    logging.configure_logging(site_config)
    printer = PrettyPrinter()
    printer.colorize = site_config.get('general/0/colorize')
<<<<<<< HEAD
    if not restrict_logging():
        printer.inc_verbosity(site_config.get('general/0/verbose'))

=======
    printer.adjust_verbosity(calc_verbosity(site_config, options.quiet))
>>>>>>> 24f8be4a
    if os.getenv('RFM_GRAYLOG_SERVER'):
        printer.warning(
            'RFM_GRAYLOG_SERVER environment variable is deprecated; '
            'please use RFM_GRAYLOG_ADDRESS instead'
        )
        os.environ['RFM_GRAYLOG_ADDRESS'] = os.getenv('RFM_GRAYLOG_SERVER')

    if options.upgrade_config_file is not None:
        old_config, *new_config = options.upgrade_config_file.split(
            ':', maxsplit=1
        )
        new_config = new_config[0] if new_config else None

        try:
            new_config = config.convert_old_config(old_config, new_config)
        except Exception as e:
            printer.error(f'could not convert file: {e}')
            sys.exit(1)

        printer.info(
            f'Conversion successful! '
            f'The converted file can be found at {new_config!r}.'
        )
        sys.exit(0)

    # Now configure ReFrame according to the user configuration file
    try:
        try:
            printer.debug('Loading user configuration')
            site_config = config.load_config(options.config_file)
        except warnings.ReframeDeprecationWarning as e:
            printer.warning(e)
            converted = config.convert_old_config(options.config_file)
            printer.warning(
                f"configuration file has been converted "
                f"to the new syntax here: '{converted}'"
            )
            site_config = config.load_config(converted)

        site_config.validate()

        # We ignore errors about unresolved sections or configuration
        # parameters here, because they might be defined at the individual
        # partition level and will be caught when we will instantiating
        # internally the system and partitions later on.
        site_config.select_subconfig(options.system,
                                     ignore_resolve_errors=True)
        for err in options.update_config(site_config):
            printer.warning(str(err))

        # Update options from the selected execution mode
        if options.mode:
            mode_args = site_config.get(f'modes/@{options.mode}/options')

            # We lexically split the mode options, because otherwise spaces
            # will be treated as part of the option argument; see GH bug #1554
            mode_args = list(itertools.chain.from_iterable(shlex.split(m)
                                                           for m in mode_args))
            # Parse the mode's options and reparse the command-line
            options = argparser.parse_args(mode_args)
            options = argparser.parse_args(namespace=options.cmd_options)
            options.update_config(site_config)

        logging.configure_logging(site_config)
    except (OSError, errors.ConfigError) as e:
        printer.error(f'failed to load configuration: {e}')
        printer.error(logfiles_message())
        sys.exit(1)

    printer.colorize = site_config.get('general/0/colorize')
<<<<<<< HEAD
    if not restrict_logging():
        printer.inc_verbosity(site_config.get('general/0/verbose'))

=======
    printer.adjust_verbosity(calc_verbosity(site_config, options.quiet))
>>>>>>> 24f8be4a
    try:
        printer.debug('Initializing runtime')
        runtime.init_runtime(site_config)
    except errors.ConfigError as e:
        printer.error(f'failed to initialize runtime: {e}')
        printer.error(logfiles_message())
        sys.exit(1)

    if site_config.get('general/0/ignore_check_conflicts'):
        logging.getlogger().warning(
            "the 'ignore_check_conflicts' option is deprecated "
            "and will be removed in the future"
        )

    rt = runtime.runtime()
    try:
        if site_config.get('general/0/module_map_file'):
            rt.modules_system.load_mapping_from_file(
                site_config.get('general/0/module_map_file')
            )

        if site_config.get('general/0/module_mappings'):
            for m in site_config.get('general/0/module_mappings'):
                rt.modules_system.load_mapping(m)

    except (errors.ConfigError, OSError) as e:
        printer.error('could not load module mappings: %s' % e)
        sys.exit(1)

    if (osext.samefile(rt.stage_prefix, rt.output_prefix) and
        not site_config.get('general/0/keep_stage_files')):
        printer.error("stage and output refer to the same directory; "
                      "if this is on purpose, please use the "
                      "'--keep-stage-files' option.")
        printer.error(logfiles_message())
        sys.exit(1)

    # Show configuration after everything is set up
    if options.show_config:
        # Restore logging level
        printer.setLevel(logging.INFO)
        config_param = options.show_config
        if config_param == 'all':
            printer.info(str(rt.site_config))
        else:
            value = rt.get_option(config_param)
            if value is None:
                printer.error(
                    f'no such configuration parameter found: {config_param}'
                )
            else:
                printer.info(json.dumps(value, indent=2))

        sys.exit(0)

    if options.detect_host_topology:
        from reframe.utility.cpuinfo import cpuinfo

        s_cpuinfo = cpuinfo()

        # Restore logging level
        printer.setLevel(logging.INFO)
        topofile = options.detect_host_topology
        if topofile == '-':
            printer.info(json.dumps(s_cpuinfo, indent=2))
        else:
            try:
                with open(topofile, 'w') as fp:
                    json.dump(s_cpuinfo, fp, indent=2)
                    fp.write('\n')
            except OSError as e:
                getlogger().error(
                    f'could not write topology file: {topofile!r}'
                )
                sys.exit(1)

        sys.exit(0)

    autodetect.detect_topology()
    printer.debug(format_env(options.env_vars))

    # Setup the check loader
    if options.restore_session is not None:
        # We need to load the failed checks only from a list of reports
        if options.restore_session:
            filenames = options.restore_session.split(',')
        else:
            filenames = [runreport.next_report_filename(
                osext.expandvars(site_config.get('general/0/report_file')),
                new=False
            )]

        report = runreport.load_report(*filenames)
        check_search_path = list(report.slice('filename', unique=True))
        check_search_recursive = False

        # If `-c` or `-R` are passed explicitly outside the configuration
        # file, override the values set from the report file
        if site_config.is_sticky_option('general/check_search_path'):
            printer.warning(
                'Ignoring check search path set in the report file: '
                'search path set explicitly in the command-line or '
                'the environment'
            )
            check_search_path = site_config.get(
                'general/0/check_search_path'
            )

        if site_config.is_sticky_option('general/check_search_recursive'):
            printer.warning(
                'Ignoring check search recursive option from the report file: '
                'option set explicitly in the command-line or the environment'
            )
            check_search_recursive = site_config.get(
                'general/0/check_search_recursive'
            )

    else:
        check_search_recursive = site_config.get(
            'general/0/check_search_recursive'
        )
        check_search_path = site_config.get('general/0/check_search_path')

    # Collect any variables set from the command line
    external_vars = {}
    for expr in options.vars:
        try:
            lhs, rhs = expr.split('=', maxsplit=1)
        except ValueError:
            printer.warning(
                f'invalid test variable assignment: {expr!r}; skipping'
            )
        else:
            external_vars[lhs] = rhs

    loader = RegressionCheckLoader(check_search_path,
                                   check_search_recursive,
                                   external_vars)

    def print_infoline(param, value):
        param = param + ':'
        printer.info(f"  {param.ljust(18)} {value}")

    session_info = {
        'cmdline': ' '.join(sys.argv),
        'config_file': rt.site_config.filename,
        'data_version': runreport.DATA_VERSION,
        'hostname': socket.getfqdn(),
        'prefix_output': rt.output_prefix,
        'prefix_stage': rt.stage_prefix,
        'user': osext.osuser(),
        'version': osext.reframe_version(),
        'workdir': os.getcwd(),
    }

    # Print command line
    printer.info(f"[ReFrame Setup]")
    print_infoline('version', session_info['version'])
    print_infoline('command', repr(session_info['cmdline']))
    print_infoline(
        f"launched by",
        f"{session_info['user'] or '<unknown>'}@{session_info['hostname']}"
    )
    print_infoline('working directory', repr(session_info['workdir']))
    print_infoline('settings file', f"{session_info['config_file']!r}")
    print_infoline('check search path',
                   f"{'(R) ' if loader.recurse else ''}"
                   f"{':'.join(loader.load_path)!r}")
    print_infoline('stage directory', repr(session_info['prefix_stage']))
    print_infoline('output directory', repr(session_info['prefix_output']))
    printer.info('')
    try:
        # Locate and load checks
        checks_found = loader.load_all()
        printer.verbose(f'Loaded {len(checks_found)} test(s)')

        # Generate all possible test cases first; we will need them for
        # resolving dependencies after filtering
        testcases_all = generate_testcases(checks_found,
                                           options.skip_system_check,
                                           options.skip_prgenv_check)
        testcases = testcases_all
        printer.verbose(f'Generated {len(testcases)} test case(s)')

        # Filter test cases by name
        if options.exclude_names:
            for name in options.exclude_names:
                testcases = filter(filters.have_not_name(name), testcases)

        if options.names:
            testcases = filter(
                filters.have_name('|'.join(options.names)), testcases
            )

        testcases = list(testcases)
        printer.verbose(
            f'Filtering test cases(s) by name: {len(testcases)} remaining'
        )

        # Filter test cases by tags
        for tag in options.exclude_tags:
            testcases = filter(filters.have_not_tag(tag), testcases)

        for tag in options.tags:
            testcases = filter(filters.have_tag(tag), testcases)

        testcases = list(testcases)
        printer.verbose(
            f'Filtering test cases(s) by tags: {len(testcases)} remaining'
        )

        # Filter test cases by maintainers
        for maint in options.maintainers:
            testcases = filter(filters.have_maintainer(maint), testcases)

        # Filter test cases further
        if options.gpu_only and options.cpu_only:
            printer.error("options `--gpu-only' and `--cpu-only' "
                          "are mutually exclusive")
            sys.exit(1)

        if options.gpu_only:
            testcases = filter(filters.have_gpu_only(), testcases)
        elif options.cpu_only:
            testcases = filter(filters.have_cpu_only(), testcases)

        testcases = list(testcases)
        printer.verbose(
            f'Filtering test cases(s) by other attributes: '
            f'{len(testcases)} remaining'
        )

        # Filter in failed cases
        if options.failed:
            if options.restore_session is None:
                printer.error(
                    "the option '--failed' can only be used "
                    "in combination with the '--restore-session' option"
                )
                sys.exit(1)

            def _case_failed(t):
                rec = report.case(*t)
                if not rec:
                    return False

                return (rec['result'] == 'failure' or
                        rec['result'] == 'aborted')

            testcases = list(filter(_case_failed, testcases))
            printer.verbose(
                f'Filtering successful test case(s): '
                f'{len(testcases)} remaining'
            )

        # Prepare for running
        printer.debug('Building and validating the full test DAG')
        testgraph, skipped_cases = dependencies.build_deps(testcases_all)
        if skipped_cases:
            # Some cases were skipped, so adjust testcases
            testcases = list(set(testcases) - set(skipped_cases))
            printer.verbose(
                f'Filtering test case(s) due to unresolved dependencies: '
                f'{len(testcases)} remaining'
            )

        dependencies.validate_deps(testgraph)
        printer.debug('Full test DAG:')
        printer.debug(dependencies.format_deps(testgraph))

        restored_cases = []
        if len(testcases) != len(testcases_all):
            testgraph = dependencies.prune_deps(
                testgraph, testcases,
                max_depth=1 if options.restore_session is not None else None
            )
            printer.debug('Pruned test DAG')
            printer.debug(dependencies.format_deps(testgraph))
            if options.restore_session is not None:
                testgraph, restored_cases = report.restore_dangling(testgraph)

        testcases = dependencies.toposort(
            testgraph,
            is_subgraph=options.restore_session is not None
        )
        printer.verbose(f'Final number of test cases: {len(testcases)}')

        # Disable hooks
        for tc in testcases:
            for h in options.hooks:
                tc.check.disable_hook(h)

        # Act on checks
        if options.describe:
            # Restore logging level
            printer.setLevel(logging.INFO)
            describe_checks(testcases, printer)
            sys.exit(0)

        if options.list or options.list_detailed:
            concretized = (options.list == 'C' or
                           options.list_detailed == 'C')
            detailed = options.list_detailed is not None
            list_checks(testcases, printer, detailed, concretized)
            sys.exit(0)

        if options.list_tags:
            list_tags(testcases, printer)
            sys.exit(0)

        if options.ci_generate:
            list_checks(testcases, printer)
            printer.info('[Generate CI]')
            with open(options.ci_generate, 'wt') as fp:
                ci.emit_pipeline(fp, testcases)

            printer.info(
                f'  Gitlab pipeline generated successfully '
                f'in {options.ci_generate!r}.\n'
            )
            sys.exit(0)

        if not options.run:
            printer.error("No action option specified. Available options:\n"
                          "  - `-l'/`-L' for listing\n"
                          "  - `-r' for running\n"
                          "  - `--list-tags' for listing unique test tags\n"
                          "  - `--ci-generate' for generating a CI pipeline\n"
                          f"Try `{argparser.prog} -h' for more options.")
            sys.exit(1)

        # Manipulate ReFrame's environment
        if site_config.get('general/0/purge_environment'):
            rt.modules_system.unload_all()
        else:
            for m in site_config.get('general/0/unload_modules'):
                rt.modules_system.unload_module(**m)

        # Load the environment for the current system
        try:
            printer.debug(f'Loading environment for current system')
            runtime.loadenv(rt.system.preload_environ)
        except errors.EnvironError as e:
            printer.error("failed to load current system's environment; "
                          "please check your configuration")
            printer.debug(str(e))
            raise

        def module_use(*paths):
            try:
                rt.modules_system.searchpath_add(*paths)
            except errors.EnvironError as e:
                printer.warning(f'could not add module paths correctly')
                printer.debug(str(e))

        def module_unuse(*paths):
            try:
                rt.modules_system.searchpath_remove(*paths)
            except errors.EnvironError as e:
                printer.warning(f'could not remove module paths correctly')
                printer.debug(str(e))

        printer.debug('(Un)using module paths from command line')
        module_paths = {}
        for d in options.module_paths:
            if d.startswith('-'):
                module_paths.setdefault('-', [])
                module_paths['-'].append(d[1:])
            elif d.startswith('+'):
                module_paths.setdefault('+', [])
                module_paths['+'].append(d[1:])
            else:
                module_paths.setdefault('x', [])
                module_paths['x'].append(d)

        for op, paths in module_paths.items():
            if op == '+':
                module_use(*paths)
            elif op == '-':
                module_unuse(*paths)
            else:
                # First empty the current module path in a portable way
                searchpath = [p for p in rt.modules_system.searchpath if p]
                if searchpath:
                    rt.modules_system.searchpath_remove(*searchpath)

                # Treat `A:B` syntax as well in this case
                paths = itertools.chain(*(p.split(':') for p in paths))
                module_use(*paths)

        printer.debug('Loading user modules from command line')
        for m in site_config.get('general/0/user_modules'):
            try:
                rt.modules_system.load_module(**m, force=True)
            except errors.EnvironError as e:
                printer.warning(
                    f'could not load module {m["name"]!r} correctly; '
                    f'skipping...'
                )
                printer.debug(str(e))

        options.flex_alloc_nodes = options.flex_alloc_nodes or 'idle'

        # Run the tests

        # Setup the execution policy
        if options.exec_policy == 'serial':
            exec_policy = SerialExecutionPolicy()
        elif options.exec_policy == 'async':
            exec_policy = AsynchronousExecutionPolicy()
        else:
            # This should not happen, since choices are handled by
            # argparser
            printer.error("unknown execution policy `%s': Exiting...")
            sys.exit(1)

        exec_policy.skip_system_check = options.skip_system_check
        exec_policy.force_local = options.force_local
        exec_policy.strict_check = options.strict
        exec_policy.skip_sanity_check = options.skip_sanity_check
        exec_policy.skip_performance_check = options.skip_performance_check
        exec_policy.keep_stage_files = site_config.get(
            'general/0/keep_stage_files'
        )
        try:
            errmsg = "invalid option for --flex-alloc-nodes: '{0}'"
            sched_flex_alloc_nodes = int(options.flex_alloc_nodes)
            if sched_flex_alloc_nodes <= 0:
                raise errors.ConfigError(
                    errmsg.format(options.flex_alloc_nodes)
                )
        except ValueError:
            sched_flex_alloc_nodes = options.flex_alloc_nodes

        exec_policy.sched_flex_alloc_nodes = sched_flex_alloc_nodes
        parsed_job_options = []
        for opt in options.job_options:
            opt_split = opt.split('=', maxsplit=1)
            optstr = opt_split[0]
            valstr = opt_split[1] if len(opt_split) > 1 else ''
            if opt.startswith('-') or opt.startswith('#'):
                parsed_job_options.append(opt)
            elif len(optstr) == 1:
                parsed_job_options.append(f'-{optstr} {valstr}')
            else:
                parsed_job_options.append(f'--{optstr} {valstr}')

        exec_policy.sched_options = parsed_job_options
        try:
            max_retries = int(options.max_retries)
        except ValueError:
            raise errors.ConfigError(
                f'--max-retries is not a valid integer: {max_retries}'
            ) from None

        try:
            max_failures = int(options.maxfail)
            if max_failures < 0:
                raise errors.ConfigError(
                    f'--maxfail should be a non-negative integer: '
                    f'{options.maxfail!r}'
                )
        except ValueError:
            raise errors.ConfigError(
                f'--maxfail is not a valid integer: {options.maxfail!r}'
            ) from None

        runner = Runner(exec_policy, printer, max_retries, max_failures)
        try:
            time_start = time.time()
            session_info['time_start'] = time.strftime(
                '%FT%T%z', time.localtime(time_start),
            )
            runner.runall(testcases, restored_cases)
        finally:
            time_end = time.time()
            session_info['time_end'] = time.strftime(
                '%FT%T%z', time.localtime(time_end)
            )
            session_info['time_elapsed'] = time_end - time_start

            # Print a retry report if we did any retries
            if runner.stats.failed(run=0):
                printer.info(runner.stats.retry_report())

            # Print a failure report if we had failures in the last run
            success = True
            if runner.stats.failed():
                success = False
                runner.stats.print_failure_report(printer)
                if options.failure_stats:
                    runner.stats.print_failure_stats(printer)

            if options.performance_report:
                printer.info(runner.stats.performance_report())

            # Generate the report for this session
            report_file = os.path.normpath(
                osext.expandvars(rt.get_option('general/0/report_file'))
            )
            basedir = os.path.dirname(report_file)
            if basedir:
                os.makedirs(basedir, exist_ok=True)

            # Build final JSON report
            run_stats = runner.stats.json()
            session_info.update({
                'num_cases': run_stats[0]['num_cases'],
                'num_failures': run_stats[-1]['num_failures']
            })
            json_report = {
                'session_info': session_info,
                'runs': run_stats,
                'restored_cases': []
            }
            if options.restore_session is not None:
                for c in restored_cases:
                    json_report['restored_cases'].append(report.case(*c))

            report_file = runreport.next_report_filename(report_file)
            try:
                with open(report_file, 'w') as fp:
                    jsonext.dump(json_report, fp, indent=2)
                    fp.write('\n')

                printer.info(f'Run report saved in {report_file!r}')
            except OSError as e:
                printer.warning(
                    f'failed to generate report in {report_file!r}: {e}'
                )

            # Generate the junit xml report for this session
            junit_report_file = rt.get_option('general/0/report_junit')
            if junit_report_file:
                # Expand variables in filename
                junit_report_file = osext.expandvars(junit_report_file)
                junit_xml = runreport.junit_xml_report(json_report)
                try:
                    with open(junit_report_file, 'w') as fp:
                        runreport.junit_dump(junit_xml, fp)
                except OSError as e:
                    printer.warning(
                        f'failed to generate report in {junit_report_file!r}: '
                        f'{e}'
                    )

        if not success:
            sys.exit(1)

        sys.exit(0)
    except (Exception, KeyboardInterrupt, errors.ReframeFatalError):
        exc_info = sys.exc_info()
        tb = ''.join(traceback.format_exception(*exc_info))
        printer.error(f'run session stopped: {errors.what(*exc_info)}')
        if errors.is_exit_request(*exc_info):
            # Print stack traces for exit requests only when TOO verbose
            printer.debug2(tb)
        elif errors.is_severe(*exc_info):
            printer.error(tb)
        else:
            printer.verbose(tb)

        sys.exit(1)
    finally:
        try:
            log_files = logging.log_files()
            if site_config.get('general/0/save_log_files'):
                log_files = logging.save_log_files(rt.output_prefix)

        except OSError as e:
            printer.error(f'could not save log file: {e}')
            sys.exit(1)
        finally:
            if not restrict_logging():
                printer.info(logfiles_message())<|MERGE_RESOLUTION|>--- conflicted
+++ resolved
@@ -632,13 +632,9 @@
     logging.configure_logging(site_config)
     printer = PrettyPrinter()
     printer.colorize = site_config.get('general/0/colorize')
-<<<<<<< HEAD
     if not restrict_logging():
-        printer.inc_verbosity(site_config.get('general/0/verbose'))
-
-=======
-    printer.adjust_verbosity(calc_verbosity(site_config, options.quiet))
->>>>>>> 24f8be4a
+        printer.adjust_verbosity(calc_verbosity(site_config, options.quiet))
+
     if os.getenv('RFM_GRAYLOG_SERVER'):
         printer.warning(
             'RFM_GRAYLOG_SERVER environment variable is deprecated; '
@@ -709,13 +705,9 @@
         sys.exit(1)
 
     printer.colorize = site_config.get('general/0/colorize')
-<<<<<<< HEAD
     if not restrict_logging():
-        printer.inc_verbosity(site_config.get('general/0/verbose'))
-
-=======
-    printer.adjust_verbosity(calc_verbosity(site_config, options.quiet))
->>>>>>> 24f8be4a
+        printer.adjust_verbosity(calc_verbosity(site_config, options.quiet))
+
     try:
         printer.debug('Initializing runtime')
         runtime.init_runtime(site_config)
