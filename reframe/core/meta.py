# Copyright 2016-2021 Swiss National Supercomputing Centre (CSCS/ETH Zurich)
# ReFrame Project Developers. See the top-level LICENSE file for details.
#
# SPDX-License-Identifier: BSD-3-Clause

#
# Meta-class for creating regression tests.
#

import functools
import types

import reframe.core.namespaces as namespaces
import reframe.core.parameters as parameters
import reframe.core.variables as variables
<<<<<<< HEAD
import reframe.core.fixtures as fixtures
=======
import reframe.core.hooks as hooks
>>>>>>> 6fd76da1

from reframe.core.exceptions import ReframeSyntaxError
from reframe.core.deferrable import deferrable


class RegressionTestMeta(type):

    class MetaNamespace(namespaces.LocalNamespace):
        '''Custom namespace to control the cls attribute assignment.

        Regular Python class attributes can be overridden by either
        parameters or variables respecting the order of execution.
        A variable or a parameter may not be declared more than once in the
        same class body. Overriding a variable with a parameter or the other
        way around has an undefined behavior. A variable's value may be
        updated multiple times within the same class body. A parameter's
        value may not be updated more than once within the same class body.
        '''

        def __setitem__(self, key, value):
            if isinstance(value, variables.TestVar):
                # Insert the attribute in the variable namespace
                self['_rfm_local_var_space'][key] = value
                value.__set_name__(self, key)

                # Override the regular class attribute (if present)
                self._namespace.pop(key, None)

            elif isinstance(value, parameters.TestParam):
                # Insert the attribute in the parameter namespace
                self['_rfm_local_param_space'][key] = value

                # Override the regular class attribute (if present)
                self._namespace.pop(key, None)

            elif isinstance(value, fixtures.TestFixture):
                # Insert the attribute in the fixture namespace
                self['_rfm_local_fixture_space'][key] = value

                # Override the regular class attribute (if present)
                self._namespace.pop(key, None)

            elif key in self['_rfm_local_param_space']:
                raise ReframeSyntaxError(
                    f'cannot override parameter {key!r}'
                )
            elif key in self['_rfm_local_fixture_space']:
                raise ValueError(
                    f'cannot override fixture {key!r}'
                )
            else:
                # Insert the items manually to overide the namespace clash
                # check from the base namespace.
                self._namespace[key] = value

        def __getitem__(self, key):
            '''Expose and control access to the local namespaces.

            Variables may only be retrieved if their value has been previously
            set. Accessing a parameter in the class body is disallowed (the
            actual test parameter is set during the class instantiation).
            '''

            try:
                return super().__getitem__(key)
            except KeyError as err:
                try:
                    # Handle variable access
                    return self['_rfm_local_var_space'][key]

                except KeyError:
                    # Handle parameter access
                    if key in self['_rfm_local_param_space']:
                        raise ReframeSyntaxError(
                            'accessing a test parameter from the class '
                            'body is disallowed'
                        ) from None
                    elif key in self['_rfm_local_fixture_space']:
                        raise ValueError(
                            'accessing a fixture from the class body is '
                            'disallowed'
                        ) from None
                    else:
                        # As the last resource, look if key is a variable in
                        # any of the base classes. If so, make its value
                        # available in the current class' namespace.
                        for b in self['_rfm_bases']:
                            if key in b._rfm_var_space:
                                # Store a deep-copy of the variable's
                                # value and return.
                                v = b._rfm_var_space[key].default_value
                                self._namespace[key] = v
                                return self._namespace[key]

                        # If 'key' is neither a variable nor a parameter,
                        # raise the exception from the base __getitem__.
                        raise err from None

    class WrappedFunction:
        '''Descriptor to wrap a free function as a bound-method.

        The free function object is wrapped by the constructor. Instances
        of this class should be inserted into the namespace of the target class
        with the desired name for the bound-method. Since this class is a
        descriptor, the `__get__` method will return the right bound-method
        when accessed from a class instance.

        :meta private:
        '''

        __slots__ = ('fn')

        def __init__(self, fn, name=None):
            @functools.wraps(fn)
            def _fn(*args, **kwargs):
                return fn(*args, **kwargs)

            self.fn = _fn
            if name:
                self.fn.__name__ = name

        def __get__(self, obj, objtype=None):
            if objtype is None:
                objtype = type(obj)

            self.fn.__qualname__ = '.'.join(
                [objtype.__qualname__, self.fn.__name__]
            )
            if obj is None:
                return self.fn

            return types.MethodType(self.fn, obj)

        def __call__(self, *args, **kwargs):
            return self.fn(*args, **kwargs)

        def __getattr__(self, name):
            if name in self.__slots__:
                return super().__getattr__(name)
            else:
                return getattr(self.fn, name)

        def __setattr__(self, name, value):
            if name in self.__slots__:
                super().__setattr__(name, value)
            else:
                setattr(self.fn, name, value)

    @classmethod
    def __prepare__(metacls, name, bases, **kwargs):
        namespace = super().__prepare__(name, bases, **kwargs)

        # Keep reference to the bases inside the namespace
        namespace['_rfm_bases'] = [
            b for b in bases if hasattr(b, '_rfm_var_space')
        ]

        # Regression test parameter space defined at the class level
        local_param_space = namespaces.LocalNamespace()
        namespace['_rfm_local_param_space'] = local_param_space

        # Directive to insert a regression test parameter directly in the
        # class body as: `P0 = parameter([0,1,2,3])`.
        namespace['parameter'] = parameters.TestParam

        # Regression test var space defined at the class level
        local_var_space = namespaces.LocalNamespace()
        namespace['_rfm_local_var_space'] = local_var_space

        # Directives to add/modify a regression test variable
        namespace['variable'] = variables.TestVar
        namespace['required'] = variables.Undefined

<<<<<<< HEAD
        # Regression test fixture space
        local_fixture_space = namespaces.LocalNamespace()
        namespace['_rfm_local_fixture_space'] = local_fixture_space

        # Directive to add a fixture
        namespace['fixture'] = fixtures.TestFixture
=======
        # Utility decorators
        def bind(fn, name=None):
            '''Directive to bind a free function to a class.

            See online docs for more information.
            '''

            inst = metacls.WrappedFunction(fn, name)
            namespace[inst.__name__] = inst
            return inst

        def final(fn):
            '''Indicate that a function is final and cannot be overridden.'''

            fn._rfm_final = True
            return fn

        namespace['bind'] = bind
        namespace['final'] = final

        # Hook-related functionality
        def run_before(stage):
            '''Decorator for attaching a test method to a given stage.

            See online docs for more information.
            '''
            return hooks.attach_to('pre_' + stage)

        def run_after(stage):
            '''Decorator for attaching a test method to a given stage.

            See online docs for more information.
            '''
            return hooks.attach_to('post_' + stage)

        namespace['run_before'] = run_before
        namespace['run_after'] = run_after
        namespace['require_deps'] = hooks.require_deps

        # Machinery to add a sanity function
        def sanity_function(fn):
            '''Mark a function as the test's sanity function.

            Decorated functions must be unary and they will be converted into
            deferred expressions.
            '''

            _def_fn = deferrable(fn)
            setattr(_def_fn, '_rfm_sanity_fn', True)
            return _def_fn

        namespace['sanity_function'] = sanity_function
        namespace['deferrable'] = deferrable
>>>>>>> 6fd76da1
        return metacls.MetaNamespace(namespace)

    def __new__(metacls, name, bases, namespace, **kwargs):
        '''Remove directives from the class namespace.

        It does not make sense to have some directives available after the
        class was created or even at the instance level (e.g. doing
        ``self.parameter([1, 2, 3])`` does not make sense). So here, we
        intercept those directives out of the namespace before the class is
        constructed.
        '''

        directives = [
            'parameter', 'variable', 'bind', 'run_before', 'run_after',
            'require_deps', 'required', 'deferrable', 'sanity_function',
            'final'
        ]
        for b in directives:
            namespace.pop(b, None)

        return super().__new__(metacls, name, bases, dict(namespace), **kwargs)

    def __init__(cls, name, bases, namespace, **kwargs):
        super().__init__(name, bases, namespace, **kwargs)

        # Create a set with the attribute names already in use.
        cls._rfm_dir = set()
        for base in (b for b in bases if hasattr(b, '_rfm_dir')):
            cls._rfm_dir.update(base._rfm_dir)

        used_attribute_names = set(cls._rfm_dir)

        # Build the var space and extend the target namespace
        variables.VarSpace(cls, used_attribute_names)
        used_attribute_names.update(cls._rfm_var_space.vars)

        # Build the parameter space
        parameters.ParamSpace(cls, used_attribute_names)
        used_attribute_names.update(cls._rfm_param_space.params)

        # Build the fixture space
        fixtures.FixtureSpace(cls, used_attribute_names)

        # Update used names set with the local __dict__
        cls._rfm_dir.update(cls.__dict__)

        # Set up the hooks for the pipeline stages based on the _rfm_attach
        # attribute; all dependencies will be resolved first in the post-setup
        # phase if not assigned elsewhere
        hook_reg = hooks.HookRegistry.create(namespace)
        for base in (b for b in bases if hasattr(b, '_rfm_hook_registry')):
            hook_reg.update(getattr(base, '_rfm_hook_registry'),
                            denied_hooks=namespace)

        cls._rfm_hook_registry = hook_reg

        # Gather all the locally defined sanity functions based on the
        # _rfm_sanity_fn attribute.

        sn_fn = [v for v in namespace.values() if hasattr(v, '_rfm_sanity_fn')]
        if sn_fn:
            cls._rfm_sanity = sn_fn[0]
            if len(sn_fn) > 1:
                raise ReframeSyntaxError(
                    f'{cls.__qualname__!r} defines more than one sanity '
                    'function in the class body.'
                )

        else:
            # Search the bases if no local sanity functions exist.
            for base in (b for b in bases if hasattr(b, '_rfm_sanity')):
                cls._rfm_sanity = getattr(base, '_rfm_sanity')
                if cls._rfm_sanity.__name__ in namespace:
                    raise ReframeSyntaxError(
                        f'{cls.__qualname__!r} overrides the candidate '
                        f'sanity function '
                        f'{cls._rfm_sanity.__qualname__!r} without '
                        f'defining an alternative'
                    )

                break

        cls._final_methods = {v.__name__ for v in namespace.values()
                              if hasattr(v, '_rfm_final')}

        # Add the final functions from its parents
        bases_w_final = [b for b in bases if hasattr(b, '_final_methods')]
        cls._final_methods.update(*(b._final_methods for b in bases_w_final))

        if getattr(cls, '_rfm_override_final', None):
            return

        for v in namespace.values():
            for b in bases_w_final:
                if callable(v) and v.__name__ in b._final_methods:
                    msg = (f"'{cls.__qualname__}.{v.__name__}' attempts to "
                           f"override final method "
                           f"'{b.__qualname__}.{v.__name__}'; "
                           f"you should use the pipeline hooks instead")
                    raise ReframeSyntaxError(msg)

    def __call__(cls, *args, **kwargs):
        '''Inject parameter and variable spaces during object construction.

        When a class is instantiated, this method intercepts the arguments
        associated to the parameter and variable spaces. This prevents both
        :func:`__new__` and :func:`__init__` methods from ever seing these
        arguments.

        The parameter and variable spaces are injected into the object after
        construction and before initialization.
        '''

<<<<<<< HEAD
        # Intercept constructor arguments and map the test variant to the
        # IDs in the parameter and fixture spaces.
        param_var, fixt_var = cls._map_test_id(
            kwargs.pop('_rfm_test_id', None)
        )

        obj = cls.__new__(
            cls, *args, _rfm_param_variant=param_var,
            _rfm_fixt_variant=fixt_var, **kwargs
        )
=======
        # Intercept constructor arguments
        _rfm_use_params = kwargs.pop('_rfm_use_params', False)

        obj = cls.__new__(cls, *args, **kwargs)

        # Insert the var & param spaces
        cls._rfm_var_space.inject(obj, cls)
        cls._rfm_param_space.inject(obj, cls, _rfm_use_params)
>>>>>>> 6fd76da1

        obj.__init__(*args, **kwargs)
        return obj

    def __getattribute__(cls, name):
        '''Attribute lookup method for custom class attributes.

        ReFrame test variables are descriptors injected at the class level.
        If a variable descriptor has already been injected into the class,
        do not return the descriptor object and return the default value
        associated with that variable instead.

        .. warning::
            .. versionchanged:: 3.7.0
               Prior versions exposed the variable descriptor object if this
               was already present in the class, instead of returning the
               variable's default value.
        '''

        try:
            var_space = super().__getattribute__('_rfm_var_space')
        except AttributeError:
            var_space = None

        # If the variable is already injected, delegate lookup to __getattr__.
        if var_space and name in var_space.injected_vars:
            raise AttributeError('delegate variable lookup to __getattr__')

        # Default back to the base method if no special treatment required.
        return super().__getattribute__(name)

    def __getattr__(cls, name):
        '''Backup attribute lookup method into custom namespaces.

        Some ReFrame built-in types are stored under their own sub-namespaces.
        This method will perform an attribute lookup on these sub-namespaces
        if a call to the default :func:`__getattribute__` method fails to
        retrieve the requested class attribute.
        '''

        try:
            var_space = super().__getattribute__('_rfm_var_space')
            return var_space.vars[name]
        except AttributeError:
            '''Catch early access attempt to the variable space.'''
        except KeyError:
<<<<<<< HEAD
            try:
                return cls._rfm_param_space.params[name]
            except KeyError:
                try:
                    return cls._rfm_fixture_space.fixtures[name]
                except KeyError:
                    raise AttributeError(
                        f'class {cls.__qualname__!r} has no attribute {name!r}'
                    ) from None

    @property
    def _rfm_num_variants(cls):
        '''Number unique tests that can be instantiated from this class.'''
        return len(cls._rfm_param_space)*len(cls._rfm_fixture_space)

    def __iter__(cls):
        '''Iterator that walks through the test IDs from this class.'''
        yield from range(cls._rfm_num_variants)

    def _map_test_id(cls, variant):
        '''Map a test ID into its respective parameter and fixture variant IDs.

        The parameter space index is the fast running one.
        '''

        if variant is None:
            return (None,)*2

        p_space_len = len(cls._rfm_param_space)
        return variant%p_space_len, variant//p_space_len
=======
            '''Requested name not in variable space.'''

        try:
            param_space = super().__getattribute__('_rfm_param_space')
            return param_space.params[name]
        except AttributeError:
            '''Catch early access attempt to the parameter space.'''
        except KeyError:
            '''Requested name not in parameter space.'''

        raise AttributeError(
            f'class {cls.__qualname__!r} has no attribute {name!r}'
        ) from None

    def __setattr__(cls, name, value):
        '''Handle the special treatment required for variables and parameters.

        A variable's default value can be updated when accessed as a regular
        class attribute. This behavior does not apply when the assigned value
        is a descriptor object. In that case, the task of setting the value is
        delegated to the base :func:`__setattr__` (this is to comply with
        standard Python behavior). However, since the variables are already
        descriptors which are injected during class instantiation, we disallow
        any attempt to override this descriptor (since it would be silently
        re-overridden in any case).

        Altering the value of a parameter when accessed as a class attribute
        is not allowed. This would break the parameter space internals.
        '''

        # Set the value of a variable (except when the value is a descriptor).
        try:
            var_space = super().__getattribute__('_rfm_var_space')
            if name in var_space:
                if not hasattr(value, '__get__'):
                    var_space[name].define(value)
                    return
                elif not var_space[name].field is value:
                    desc = '.'.join([cls.__qualname__, name])
                    raise ReframeSyntaxError(
                        f'cannot override variable descriptor {desc!r}'
                    )

        except AttributeError:
            pass

        # Catch attempts to override a test parameter
        try:
            param_space = super().__getattribute__('_rfm_param_space')
            if name in param_space.params:
                raise ReframeSyntaxError(f'cannot override parameter {name!r}')

        except AttributeError:
            pass

        super().__setattr__(name, value)
>>>>>>> 6fd76da1

    @property
    def param_space(cls):
        ''' Make the parameter space available as read-only.'''
        return cls._rfm_param_space

    def is_abstract(cls):
        '''Check if the class is an abstract test.

        This is the case when some parameters are undefined, which results in
        the length of the parameter space being 0.

        :return: bool indicating whether the test has undefined parameters.

        :meta private:
        '''
        return len(cls.param_space) == 0<|MERGE_RESOLUTION|>--- conflicted
+++ resolved
@@ -13,11 +13,8 @@
 import reframe.core.namespaces as namespaces
 import reframe.core.parameters as parameters
 import reframe.core.variables as variables
-<<<<<<< HEAD
 import reframe.core.fixtures as fixtures
-=======
 import reframe.core.hooks as hooks
->>>>>>> 6fd76da1
 
 from reframe.core.exceptions import ReframeSyntaxError
 from reframe.core.deferrable import deferrable
@@ -65,7 +62,7 @@
                     f'cannot override parameter {key!r}'
                 )
             elif key in self['_rfm_local_fixture_space']:
-                raise ValueError(
+                raise ReframeSyntaxError(
                     f'cannot override fixture {key!r}'
                 )
             else:
@@ -191,14 +188,13 @@
         namespace['variable'] = variables.TestVar
         namespace['required'] = variables.Undefined
 
-<<<<<<< HEAD
         # Regression test fixture space
         local_fixture_space = namespaces.LocalNamespace()
         namespace['_rfm_local_fixture_space'] = local_fixture_space
 
         # Directive to add a fixture
         namespace['fixture'] = fixtures.TestFixture
-=======
+
         # Utility decorators
         def bind(fn, name=None):
             '''Directive to bind a free function to a class.
@@ -252,7 +248,6 @@
 
         namespace['sanity_function'] = sanity_function
         namespace['deferrable'] = deferrable
->>>>>>> 6fd76da1
         return metacls.MetaNamespace(namespace)
 
     def __new__(metacls, name, bases, namespace, **kwargs):
@@ -268,7 +263,7 @@
         directives = [
             'parameter', 'variable', 'bind', 'run_before', 'run_after',
             'require_deps', 'required', 'deferrable', 'sanity_function',
-            'final'
+            'final', 'fixture'
         ]
         for b in directives:
             namespace.pop(b, None)
@@ -366,27 +361,18 @@
         construction and before initialization.
         '''
 
-<<<<<<< HEAD
         # Intercept constructor arguments and map the test variant to the
         # IDs in the parameter and fixture spaces.
-        param_var, fixt_var = cls._map_test_id(
+        param_variant, fixt_variant = cls._map_test_id(
             kwargs.pop('_rfm_test_id', None)
         )
 
-        obj = cls.__new__(
-            cls, *args, _rfm_param_variant=param_var,
-            _rfm_fixt_variant=fixt_var, **kwargs
-        )
-=======
-        # Intercept constructor arguments
-        _rfm_use_params = kwargs.pop('_rfm_use_params', False)
-
-        obj = cls.__new__(cls, *args, **kwargs)
-
-        # Insert the var & param spaces
+        obj = cls.__new__(cls, *args, _rfm_fixt_v=fixt_variant, **kwargs)
+
+        # Insert the var, param and fixture spaces
         cls._rfm_var_space.inject(obj, cls)
-        cls._rfm_param_space.inject(obj, cls, _rfm_use_params)
->>>>>>> 6fd76da1
+        cls._rfm_param_space.inject(obj, cls, param_variant)
+        cls._rfm_fixture_space.inject(obj, cls, fixt_variant)
 
         obj.__init__(*args, **kwargs)
         return obj
@@ -427,46 +413,16 @@
         retrieve the requested class attribute.
         '''
 
+        # Variable space lookup
         try:
             var_space = super().__getattribute__('_rfm_var_space')
             return var_space.vars[name]
         except AttributeError:
             '''Catch early access attempt to the variable space.'''
         except KeyError:
-<<<<<<< HEAD
-            try:
-                return cls._rfm_param_space.params[name]
-            except KeyError:
-                try:
-                    return cls._rfm_fixture_space.fixtures[name]
-                except KeyError:
-                    raise AttributeError(
-                        f'class {cls.__qualname__!r} has no attribute {name!r}'
-                    ) from None
-
-    @property
-    def _rfm_num_variants(cls):
-        '''Number unique tests that can be instantiated from this class.'''
-        return len(cls._rfm_param_space)*len(cls._rfm_fixture_space)
-
-    def __iter__(cls):
-        '''Iterator that walks through the test IDs from this class.'''
-        yield from range(cls._rfm_num_variants)
-
-    def _map_test_id(cls, variant):
-        '''Map a test ID into its respective parameter and fixture variant IDs.
-
-        The parameter space index is the fast running one.
-        '''
-
-        if variant is None:
-            return (None,)*2
-
-        p_space_len = len(cls._rfm_param_space)
-        return variant%p_space_len, variant//p_space_len
-=======
             '''Requested name not in variable space.'''
 
+        # Parameter space lookup
         try:
             param_space = super().__getattribute__('_rfm_param_space')
             return param_space.params[name]
@@ -474,6 +430,15 @@
             '''Catch early access attempt to the parameter space.'''
         except KeyError:
             '''Requested name not in parameter space.'''
+
+        # Fixture space lookup
+        try:
+            fixture_space = super().__getattribute__('_rfm_fixture_space')
+            return fixture_space.fixtures[name]
+        except AttributeError:
+            '''Catch early access attempt to the fixture space.'''
+        except KeyError:
+            '''Requested name not in fixture space.'''
 
         raise AttributeError(
             f'class {cls.__qualname__!r} has no attribute {name!r}'
@@ -521,7 +486,27 @@
             pass
 
         super().__setattr__(name, value)
->>>>>>> 6fd76da1
+
+    @property
+    def _rfm_num_variants(cls):
+        '''Number unique tests that can be instantiated from this class.'''
+        return len(cls._rfm_param_space)*len(cls._rfm_fixture_space)
+
+    def __iter__(cls):
+        '''Iterator that walks through the test IDs from this class.'''
+        yield from range(cls._rfm_num_variants)
+
+    def _map_test_id(cls, variant):
+        '''Map a test ID into its respective parameter and fixture variant IDs.
+
+        The parameter space index is the fast running one.
+        '''
+
+        if variant is None:
+            return (None,)*2
+
+        p_space_len = len(cls._rfm_param_space)
+        return variant%p_space_len, variant//p_space_len
 
     @property
     def param_space(cls):
