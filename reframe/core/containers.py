--- conflicted
+++ resolved
@@ -136,18 +136,12 @@
         if self.image is None:
             raise ContainerError('no image specified')
 
-<<<<<<< HEAD
-=======
-        if not self.commands:
-            raise ContainerError('no commands specified')
-
     def __str__(self):
         return type(self).__name__
 
     def __rfm_json_encode__(self):
         return str(self)
 
->>>>>>> 4435332f
 
 class Docker(ContainerPlatform):
     '''Container platform backend for running containers with `Docker
