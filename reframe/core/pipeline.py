#
# Basic functionality for regression tests
#

__all__ = ['RegressionTest',
           'RunOnlyRegressionTest', 'CompileOnlyRegressionTest',
           'DEPEND_EXACT', 'DEPEND_BY_ENV', 'DEPEND_FULLY']


import functools
import inspect
import itertools
import os
import shutil

import reframe.core.environments as env
import reframe.core.fields as fields
import reframe.core.logging as logging
import reframe.core.runtime as rt
import reframe.utility as util
import reframe.utility.os_ext as os_ext
import reframe.utility.typecheck as typ
from reframe.core.buildsystems import BuildSystemField
from reframe.core.containers import ContainerPlatform, ContainerPlatformField
from reframe.core.deferrable import deferrable, _DeferredExpression, evaluate
from reframe.core.exceptions import (BuildError, DependencyError,
                                     PipelineError, SanityError,
                                     PerformanceError)
from reframe.core.launchers.registry import getlauncher
from reframe.core.meta import RegressionTestMeta
from reframe.core.schedulers import Job
from reframe.core.schedulers.registry import getscheduler
from reframe.core.systems import SystemPartition
from reframe.utility.sanity import assert_reference


# Dependency kinds
DEPEND_EXACT  = 1
DEPEND_BY_ENV = 2
DEPEND_FULLY  = 3


def _run_hooks(name=None):
    def _deco(func):
        def hooks(obj, kind):
            if name is None:
                hook_name = kind + func.__name__
            elif name is not None and name.startswith(kind):
                hook_name = name
            else:
                # Just any name that does not exist
                hook_name = 'xxx'

            func_names = set()
            ret = []
            for cls in type(obj).mro():
                try:
                    funcs = cls._rfm_pipeline_hooks.get(hook_name, [])
                    if any(fn.__name__ in func_names for fn in funcs):
                        # hook has been overriden
                        continue

                    func_names |= {fn.__name__ for fn in funcs}
                    ret += funcs
                except AttributeError:
                    pass

            return ret

        '''Run the hooks before and after func.'''
        @functools.wraps(func)
        def _fn(obj, *args, **kwargs):
            for h in hooks(obj, 'pre_'):
                h(obj)

            func(obj, *args, **kwargs)
            for h in hooks(obj, 'post_'):
                h(obj)

        return _fn

    return _deco


class RegressionTest(metaclass=RegressionTestMeta):
    '''Base class for regression tests.

    All regression tests must eventually inherit from this class.
    This class provides the implementation of the pipeline phases that the
    regression test goes through during its lifetime.

    :arg name: The name of the test.
        If :class:`None`, the framework will try to assign a unique and
        human-readable name to the test.

    :arg prefix: The directory prefix of the test.
        If :class:`None`, the framework will set it to the directory containing
        the test file.

    .. note::
        The ``name`` and ``prefix`` arguments are just maintained for backward
        compatibility to the old (prior to 2.13) syntax of regression tests.
        Users are advised to use the new simplified syntax for writing
        regression tests.
        Refer to the :doc:`ReFrame Tutorial </tutorial>` for more information.

        This class is also directly available under the top-level
        :mod:`reframe` module.

       .. versionchanged:: 2.13

    '''
    #: The name of the test.
    #:
    #: :type: string that can contain any character except ``/``
    name = fields.TypedField('name', typ.Str[r'[^\/]+'])

    #: List of programming environments supported by this test.
    #:
    #: If ``*`` is in the list then all programming environments are supported
    #: by this test.
    #:
    #: :type: :class:`List[str]`
    #: :default: ``[]``
    #:
    #: .. note::
    #:     .. versionchanged:: 2.12
    #:        Programming environments can now be specified using wildcards.
    #:
    #:     .. versionchanged:: 2.17
    #:        Support for wildcards is dropped.
    valid_prog_environs = fields.TypedField('valid_prog_environs',
                                            typ.List[str])

    #: List of systems supported by this test.
    #: The general syntax for systems is ``<sysname>[:<partname]``.
    #:
    #: :type: :class:`List[str]`
    #: :default: ``[]``
    valid_systems = fields.TypedField('valid_systems', typ.List[str])

    #: A detailed description of the test.
    #:
    #: :type: :class:`str`
    #: :default: ``self.name``
    descr = fields.TypedField('descr', str)

    #: The path to the source file or source directory of the test.
    #:
    #: It must be a path relative to the :attr:`sourcesdir`, pointing to a
    #: subfolder or a file contained in :attr:`sourcesdir`. This applies also
    #: in the case where :attr:`sourcesdir` is a Git repository.
    #:
    #: If it refers to a regular file, this file will be compiled using the
    #: :class:`SingleSource <reframe.core.buildsystems.SingleSource>` build
    #: system.
    #: If it refers to a directory, ReFrame will try to infer the build system
    #: to use for the project and will fall back in using the :class:`Make
    #: <reframe.core.buildsystems.Make>` build system, if it cannot find a more
    #: specific one.
    #:
    #: :type: :class:`str`
    #: :default: ``''``
    sourcepath = fields.TypedField('sourcepath', str)

    #: The directory containing the test's resources.
    #:
    #: This directory may be specified with an absolute path or with a path
    #: relative to the location of the test. Its contents will always be copied
    #: to the stage directory of the test.
    #:
    #: This attribute may also accept a URL, in which case ReFrame will treat
    #: it as a Git repository and will try to clone its contents in the stage
    #: directory of the test.
    #:
    #: If set to :class:`None`, the test has no resources an no action is
    #: taken.
    #:
    #: :type: :class:`str` or :class:`None`
    #: :default: ``'src'``
    #:
    #: .. note::
    #:     .. versionchanged:: 2.9
    #:        Allow :class:`None` values to be set also in regression tests
    #:        with a compilation phase
    #:
    #:     .. versionchanged:: 2.10
    #:        Support for Git repositories was added.
    sourcesdir = fields.TypedField('sourcesdir', str, type(None))

    #: The build system to be used for this test.
    #: If not specified, the framework will try to figure it out automatically
    #: based on the value of :attr:`sourcepath`.
    #:
    #: This field may be set using either a string referring to a concrete
    #: build system class name
    #: (see `build systems <reference.html#build-systems>`__) or an instance of
    #: :class:`reframe.core.buildsystems.BuildSystem`. The former is the
    #: recommended way.
    #:
    #:
    #: :type: :class:`str` or :class:`reframe.core.buildsystems.BuildSystem`.
    #: :default: :class:`None`.
    #:
    #: .. versionadded:: 2.14
    build_system = BuildSystemField('build_system', type(None))

    #: List of shell commands to be executed before compiling.
    #:
    #: These commands are executed during the compilation phase and from
    #: inside the stage directory. **Each entry in the list spawns a new
    #: shell.**
    #:
    #: :type: :class:`List[str]`
    #: :default: ``[]``
    prebuild_cmd = fields.TypedField('prebuild_cmd', typ.List[str])

    #: List of shell commands to be executed after a successful compilation.
    #:
    #: These commands are executed during the compilation phase and from inside
    #: the stage directory. **Each entry in the list spawns a new shell.**
    #:
    #: :type: :class:`List[str]`
    #: :default: ``[]``
    postbuild_cmd = fields.TypedField('postbuild_cmd', typ.List[str])

    #: The name of the executable to be launched during the run phase.
    #:
    #: :type: :class:`str`
    #: :default: ``os.path.join('.', self.name)``
    executable = fields.TypedField('executable', str)

    #: List of options to be passed to the :attr:`executable`.
    #:
    #: :type: :class:`List[str]`
    #: :default: ``[]``
    executable_opts = fields.TypedField('executable_opts', typ.List[str])

    #: The container platform to be used for launching this test.
    #:
    #: If this field is set, the test will run inside a container using the
    #: specified container runtime. Container-specific options must be defined
    #: additionally after this field is set:
    #:
    #: .. code:: python
    #:
    #:    self.container_platform = 'Singularity'
    #:    self.container_platform.image = 'docker://ubuntu:18.04'
    #:    self.container_platform.commands = ['cat /etc/os-release']
    #:
    #: If this field is set, :attr:`executable` and :attr:`executable_opts`
    #: attributes are ignored. The container platform's :attr:`commands` will
    #: be used instead. For more information on the container platform support,
    #: see the `tutorial <advanced.html#testing-containerized-applications>`__
    #: and the `reference guide <reference.html#container-platforms>`__.
    #:
    #: :type: :class:`str` or
    #:     :class:`reframe.core.containers.ContainerPlatform`.
    #: :default: :class:`None`.
    #:
    #: .. versionadded:: 2.20
    container_platform = ContainerPlatformField('container_platform',
                                                type(None))

    #: List of shell commands to execute before launching this job.
    #:
    #: These commands do not execute in the context of ReFrame.
    #: Instead, they are emitted in the generated job script just before the
    #: actual job launch command.
    #:
    #: :type: :class:`List[str]`
    #: :default: ``[]``
    #:
    #: .. note::
    #:    .. versionadded:: 2.10
    pre_run = fields.TypedField('pre_run', typ.List[str])

    #: List of shell commands to execute after launching this job.
    #:
    #: See :attr:`pre_run` for a more detailed description of the semantics.
    #:
    #: :type: :class:`List[str]`
    #: :default: ``[]``
    #:
    #: .. note::
    #:    .. versionadded:: 2.10
    post_run = fields.TypedField('post_run', typ.List[str])

    #: List of files to be kept after the test finishes.
    #:
    #: By default, the framework saves the standard output, the standard error
    #: and the generated shell script that was used to run this test.
    #:
    #: These files will be copied over to the framework’s output directory
    #: during the :func:`cleanup` phase.
    #:
    #: Directories are also accepted in this field.
    #:
    #: Relative path names are resolved against the stage directory.
    #:
    #: :type: :class:`List[str]`
    #: :default: ``[]``
    keep_files = fields.TypedField('keep_files', typ.List[str])

    #: List of files or directories (relative to the :attr:`sourcesdir`) that
    #: will be symlinked in the stage directory and not copied.
    #:
    #: You can use this variable to avoid copying very large files to the stage
    #: directory.
    #:
    #: :type: :class:`List[str]`
    #: :default: ``[]``
    readonly_files = fields.TypedField('readonly_files', typ.List[str])

    #: Set of tags associated with this test.
    #:
    #: This test can be selected from the frontend using any of these tags.
    #:
    #: :type: :class:`Set[str]`
    #: :default: an empty set
    tags = fields.TypedField('tags', typ.Set[str])

    #: List of people responsible for this test.
    #:
    #: When the test fails, this contact list will be printed out.
    #:
    #: :type: :class:`List[str]`
    #: :default: ``[]``
    maintainers = fields.TypedField('maintainers', typ.List[str])

    #: Mark this test as a strict performance test.
    #:
    #: If a test is marked as non-strict, the performance checking phase will
    #: always succeed, unless the ``--strict`` command-line option is passed
    #: when invoking ReFrame.
    #:
    #: :type: boolean
    #: :default: :class:`True`
    strict_check = fields.TypedField('strict_check', bool)

    #: Number of tasks required by this test.
    #:
    #: If the number of tasks is set to a number ``<=0``, ReFrame will try
    #: to flexibly allocate the number of tasks, based on the command line
    #: option ``--flex-alloc-nodes``.
    #: A negative number is used to indicate the minimum number of tasks
    #: required for the test.
    #: In this case the minimum number of tasks is the absolute value of
    #: the number, while
    #: Setting ``num_tasks`` to ``0`` is equivalent to setting it to
    #: ``-num_tasks_per_node``.
    #:
    #: :type: integral
    #: :default: ``1``
    #:
    #: .. note::
    #:     .. versionchanged:: 2.15
    #:        Added support for flexible allocation of the number of tasks
<<<<<<< HEAD
    #:        according to the ``--flex-alloc-tasks`` command line option
    #:        (see `Flexible node allocation
    #:        <running.html#flexible-node-allocation>`__)
=======
    #:        according to the ``--flex-alloc-nodes`` command line option
    #:        (see `Flexible node allocation
    #:        <running.html#controlling-the-flexible-node-allocation>`__)
>>>>>>> f2c077e5
    #:        if the number of tasks is set to ``0``.
    #:     .. versionchanged:: 2.16
    #:        Negative ``num_tasks`` is allowed for specifying the minimum
    #:        number of required tasks by the test.
    #:     .. versionchanged:: 2.21
    #:        Flexible node allocation is now controlled by the
    #:        ``--flex-alloc-nodes`` command line option
    #:        (see `Flexible node allocation
    #:        <running.html#flexible-node-allocation>`__)
    num_tasks = fields.TypedField('num_tasks', int)

    #: Number of tasks per node required by this test.
    #:
    #: Ignored if :class:`None`.
    #:
    #: :type: integral or :class:`None`
    #: :default: :class:`None`
    num_tasks_per_node = fields.TypedField('num_tasks_per_node',
                                           int, type(None))

    #: Number of GPUs per node required by this test.
    #:
    #: :type: integral
    #: :default: ``0``
    num_gpus_per_node = fields.TypedField('num_gpus_per_node', int)

    #: Number of CPUs per task required by this test.
    #:
    #: Ignored if :class:`None`.
    #:
    #: :type: integral or :class:`None`
    #: :default: :class:`None`
    num_cpus_per_task = fields.TypedField('num_cpus_per_task', int, type(None))

    #: Number of tasks per core required by this test.
    #:
    #: Ignored if :class:`None`.
    #:
    #: :type: integral or :class:`None`
    #: :default: :class:`None`
    num_tasks_per_core  = fields.TypedField('num_tasks_per_core',
                                            int, type(None))

    #: Number of tasks per socket required by this test.
    #:
    #: Ignored if :class:`None`.
    #:
    #: :type: integral or :class:`None`
    #: :default: :class:`None`
    num_tasks_per_socket = fields.TypedField('num_tasks_per_socket',
                                             int, type(None))

    #: Specify whether this tests needs simultaneous multithreading enabled.
    #:
    #: Ignored if :class:`None`.
    #:
    #: :type: boolean or :class:`None`
    #: :default: :class:`None`
    use_multithreading = fields.TypedField('use_multithreading',
                                           bool, type(None))

    #: Specify whether this test needs exclusive access to nodes.
    #:
    #: :type: boolean
    #: :default: :class:`False`
    exclusive_access = fields.TypedField('exclusive_access', bool)

    #: Always execute this test locally.
    #:
    #: :type: boolean
    #: :default: :class:`False`
    local = fields.TypedField('local', bool)

    #: The set of reference values for this test.
    #:
    #: The reference values are specified as a scoped dictionary keyed on the
    #: performance variables defined in :attr:`perf_patterns` and scoped under
    #: the system/partition combinations.
    #: The reference itself is a three- or four-tuple that contains the
    #: reference value, the lower and upper thresholds and, optionally, the
    #: measurement unit.
    #: An example follows:
    #:
    #: .. code:: python
    #:
    #:    self.reference = {
    #:        'sys0:part0': {
    #:            'perfvar0': (50, -0.1, 0.1, 'Gflop/s'),
    #:            'perfvar1': (20, -0.1, 0.1, 'GB/s')
    #:        },
    #:        'sys0:part1': {
    #:            'perfvar0': (100, -0.1, 0.1, 'Gflop/s'),
    #:            'perfvar1': (40, -0.1, 0.1, 'GB/s')
    #:        }
    #:    }
    #:
    #: :type: A scoped dictionary with system names as scopes or :class:`None`
    #: :default: ``{}``
    reference = fields.ScopedDictField('reference', typ.Tuple[object])
    # FIXME: There is not way currently to express tuples of `float`s or
    # `None`s, so we just use the very generic `object`

    #:
    #: Refer to the :doc:`ReFrame Tutorial </tutorial>` for concrete usage
    #: examples.
    #:
    #: If set to :class:`None`, a sanity error will be raised during sanity
    #: checking.
    #:
    #: :type: A deferrable expression (i.e., the result of a :doc:`sanity
    #:     function </sanity_functions_reference>`) or :class:`None`
    #: :default: :class:`None`
    #:
    #: .. note::
    #:    .. versionchanged:: 2.9
    #:       The default behaviour has changed and it is now considered a
    #:       sanity failure if this attribute is set to :class:`None`.
    #:
    #:       If a test doesn't care about its output, this must be stated
    #:       explicitly as follows:
    #:
    #:       ::
    #:
    #:           self.sanity_patterns = sn.assert_found(r'.*', self.stdout)
    #:
    sanity_patterns = fields.TypedField('sanity_patterns',
                                        _DeferredExpression, type(None))

    #: Patterns for verifying the performance of this test.
    #:
    #: Refer to the :doc:`ReFrame Tutorial </tutorial>` for concrete usage
    #: examples.
    #:
    #: If set to :class:`None`, no performance checking will be performed.
    #:
    #: :type: A dictionary with keys of type :class:`str` and deferrable
    #:     expressions (i.e., the result of a :doc:`sanity function
    #:     </sanity_functions_reference>`) as values.
    #:     :class:`None` is also allowed.
    #: :default: :class:`None`
    perf_patterns = fields.TypedField(
        'perf_patterns', typ.Dict[str, _DeferredExpression], type(None))

    #: List of modules to be loaded before running this test.
    #:
    #: These modules will be loaded during the :func:`setup` phase.
    #:
    #: :type: :class:`List[str]`
    #: :default: ``[]``
    modules = fields.TypedField('modules', typ.List[str])

    #: Environment variables to be set before running this test.
    #:
    #: These variables will be set during the :func:`setup` phase.
    #:
    #: :type: :class:`Dict[str, str]`
    #: :default: ``{}``
    variables = fields.TypedField('variables', typ.Dict[str, str])

    #: Time limit for this test.
    #:
    #: Time limit is specified as a three-tuple in the form ``(hh, mm, ss)``,
    #: with ``hh >= 0``, ``0 <= mm <= 59`` and ``0 <= ss <= 59``.
    #: If set to :class:`None`, no time limit will be set.
    #: The default time limit of the system partition's scheduler will be used.
    #:
    #:
    #: :type: :class:`tuple[int]`
    #: :default: ``(0, 10, 0)``
    #:
    #: .. note::
    #:    .. versionchanged:: 2.15
    #:
    #:    This attribute may be set to :class:`None`.
    #:
    time_limit = fields.TimerField('time_limit', type(None))

    #: Extra resources for this test.
    #:
    #: This field is for specifying custom resources needed by this test.
    #: These resources are defined in the :doc:`configuration </configure>`
    #: of a system partition.
    #: For example, assume that two additional resources, named ``gpu`` and
    #: ``datawarp``, are defined in the configuration file as follows:
    #:
    #: ::
    #:
    #:     'resources': {
    #:         'gpu': [
    #:             '--gres=gpu:{num_gpus_per_node}'
    #:         ],
    #:         'datawarp': [
    #:             '#DW jobdw capacity={capacity}',
    #:             '#DW stage_in source={stagein_src}'
    #:         ]
    #:     }
    #:
    #: A regression test then may instantiate the above resources by setting
    #: the :attr:`extra_resources` attribute as follows:
    #:
    #: ::
    #:
    #:     self.extra_resources = {
    #:         'gpu': {'num_gpus_per_node': 2}
    #:         'datawarp': {
    #:             'capacity': '100GB',
    #:             'stagein_src': '/foo'
    #:         }
    #:     }
    #:
    #: The generated batch script (for Slurm) will then contain the following
    #: lines:
    #:
    #: ::
    #:
    #:     #SBATCH --gres=gpu:2
    #:     #DW jobdw capacity=100GB
    #:     #DW stage_in source=/foo
    #:
    #: Notice that if the resource specified in the configuration uses an
    #: alternative directive prefix (in this case ``#DW``), this will replace
    #: the standard prefix of the backend scheduler (in this case ``#SBATCH``)
    #:
    #: If the resource name specified in this variable does not match a
    #: resource name in the partition configuration, it will be simply ignored.
    #: The :attr:`num_gpus_per_node` attribute translates internally to the
    #: ``_rfm_gpu`` resource, so that setting
    #: ``self.num_gpus_per_node = 2`` is equivalent to the following:
    #:
    #: ::
    #:
    #:     self.extra_resources = {'_rfm_gpu': {'num_gpus_per_node': 2}}
    #:
    #: :type: :class:`Dict[str, Dict[str, object]]`
    #: :default: ``{}``
    #:
    #: .. note::
    #:    .. versionadded:: 2.8
    #:    .. versionchanged:: 2.9
    #:
    #:    A new more powerful syntax was introduced
    #:    that allows also custom job script directive prefixes.
    #:
    extra_resources = fields.TypedField('extra_resources',
                                        typ.Dict[str, typ.Dict[str, object]])

    # Private properties
    _prefix = fields.TypedField('_prefix', str)
    _stagedir = fields.TypedField('_stagedir', str, type(None))
    _stdout = fields.TypedField('_stdout', str, type(None))
    _stderr = fields.TypedField('_stderr', str, type(None))
    _current_partition = fields.TypedField('_current_partition',
                                           SystemPartition, type(None))
    _current_environ = fields.TypedField('_current_environ',
                                         env.Environment, type(None))
    _cdt_environ = fields.TypedField('_cdt_environ', env.Environment)
    _job = fields.TypedField('_job', Job, type(None))
    _build_job = fields.TypedField('_build_job', Job, type(None))

    def __new__(cls, *args, **kwargs):
        obj = super().__new__(cls)

        # Create a test name from the class name and the constructor's
        # arguments
        name = cls.__qualname__
        if args or kwargs:
            arg_names = map(lambda x: util.toalphanum(str(x)),
                            itertools.chain(args, kwargs.values()))
            name += '_' + '_'.join(arg_names)

        obj._rfm_init(name,
                      os.path.abspath(os.path.dirname(inspect.getfile(cls))))
        return obj

    def __init__(self):
        pass

    def _rfm_init(self, name=None, prefix=None):
        if name is not None:
            self.name = name

        self.descr = self.name
        self.valid_prog_environs = []
        self.valid_systems = []
        self.sourcepath = ''
        self.prebuild_cmd = []
        self.postbuild_cmd = []
        self.executable = os.path.join('.', self.name)
        self.executable_opts = []
        self.pre_run = []
        self.post_run = []
        self.keep_files = []
        self.readonly_files = []
        self.tags = set()
        self.maintainers = []
        self._perfvalues = {}
        self.container_platform = None

        # Strict performance check, if applicable
        self.strict_check = True

        # Default is a single node check
        self.num_tasks = 1
        self.num_tasks_per_node = None
        self.num_gpus_per_node = 0
        self.num_cpus_per_task = None
        self.num_tasks_per_core = None
        self.num_tasks_per_socket = None
        self.use_multithreading = None
        self.exclusive_access = False

        # True only if check is to be run locally
        self.local = False

        # Static directories of the regression check
        if prefix is not None:
            self._prefix = os.path.abspath(prefix)

        self.sourcesdir = 'src'

        # Output patterns
        self.sanity_patterns = None

        # Performance patterns: None -> no performance checking
        self.perf_patterns = None
        self.reference = {}

        # Environment setup
        self.modules = []
        self.variables = {}

        # Time limit for the check
        self.time_limit = (0, 10, 0)

        # Runtime information of the test
        self._current_partition = None
        self._current_environ = None

        # Associated job
        self._job = None
        self.extra_resources = {}

        # Dynamic paths of the regression check; will be set in setup()
        self._stagedir = None
        self._outputdir = None
        self._stdout = None
        self._stderr = None

        # Compilation process output
        self._build_job = None
        self._compile_proc = None
        self.build_system = None

        # Performance logging
        self._perf_logger = logging.null_logger

        # List of dependencies specified by the user
        self._userdeps = []

        # Weak reference to the test case associated with this check
        self._case = None

        if rt.runtime().non_default_craype:
            self._cdt_environ = env.Environment(
                name='__rfm_cdt_environ',
                variables={
                    'LD_LIBRARY_PATH': '$CRAY_LD_LIBRARY_PATH:$LD_LIBRARY_PATH'
                }
            )
        else:
            # Just an empty environment
            self._cdt_environ = env.Environment('__rfm_cdt_environ')

    # Export read-only views to interesting fields
    @property
    def current_environ(self):
        '''The programming environment that the regression test is currently
        executing with.

        This is set by the framework during the :func:`setup` phase.

        :type: :class:`reframe.core.environments.Environment`.
        '''
        return self._current_environ

    @property
    def current_partition(self):
        '''The system partition the regression test is currently executing on.

        This is set by the framework during the :func:`setup` phase.

        :type: :class:`reframe.core.systems.SystemPartition`.
        '''
        return self._current_partition

    @property
    def current_system(self):
        '''The system the regression test is currently executing on.

        This is set by the framework during the initialization phase.

        :type: :class:`reframe.core.runtime.HostSystem`.
        '''
        return rt.runtime().system

    @property
    def perfvalues(self):
        return util.MappingView(self._perfvalues)

    @property
    def job(self):
        '''The job descriptor associated with this test.

        This is set by the framework during the :func:`setup` phase.

        :type: :class:`reframe.core.schedulers.Job`.
        '''
        return self._job

    @property
    def logger(self):
        '''A logger associated with this test.

        You can use this logger to log information for your test.
        '''
        return logging.getlogger()

    @property
    def prefix(self):
        '''The prefix directory of the test.

        :type: :class:`str`.
        '''
        return self._prefix

    @property
    def stagedir(self):
        '''The stage directory of the test.

        This is set during the :func:`setup` phase.

        :type: :class:`str`.
        '''
        return self._stagedir

    @property
    def outputdir(self):
        '''The output directory of the test.

        This is set during the :func:`setup` phase.

        .. versionadded:: 2.13

        :type: :class:`str`.
        '''
        return self._outputdir

    @property
    @deferrable
    def stdout(self):
        '''The name of the file containing the standard output of the test.

        This is set during the :func:`setup` phase.

        This attribute is evaluated lazily, so it can by used inside sanity
        expressions.

        :type: :class:`str`.
        '''
        return self._job.stdout

    @property
    @deferrable
    def stderr(self):
        '''The name of the file containing the standard error of the test.

        This is set during the :func:`setup` phase.

        This attribute is evaluated lazily, so it can by used inside sanity
        expressions.

        :type: :class:`str`.
        '''
        return self._job.stderr

    @property
    @deferrable
    def build_stdout(self):
        return self._build_job.stdout

    @property
    @deferrable
    def build_stderr(self):
        return self._build_job.stderr

    def info(self):
        '''Provide live information of a running test.

        This method is used by the front-end to print the status message during
        the test's execution.
        This function is also called to provide the message for the
        ``check_info`` `logging attribute <running.html#logging>`__.
        By default, it returns a message reporting the test name, the current
        partition and the current programming environment that the test is
        currently executing on.

        :returns: a string with an informational message about this test

        .. note ::
           When overriding this method, you should pay extra attention on how
           you use the :class:`RegressionTest`'s attributes, because this
           method may be called at any point of the test's lifetime.

           .. versionadded:: 2.10

        '''
        ret = self.name
        if self.current_partition:
            ret += ' on %s' % self.current_partition.fullname

        if self.current_environ:
            ret += ' using %s' % self.current_environ.name

        return ret

    def supports_system(self, partition_name):
        if '*' in self.valid_systems:
            return True

        if self.current_system.name in self.valid_systems:
            return True

        # Check if this is a relative name
        if partition_name.find(':') == -1:
            partition_name = '%s:%s' % (self.current_system.name,
                                        partition_name)

        return partition_name in self.valid_systems

    def supports_environ(self, env_name):
        if '*' in self.valid_prog_environs:
            return True

        return env_name in self.valid_prog_environs

    def is_local(self):
        '''Check if the test will execute locally.

        A test executes locally if the :attr:`local` attribute is set or if the
        current partition's scheduler does not support job submission.
        '''
        if self._current_partition is None:
            return self.local

        return self.local or self._current_partition.scheduler.is_local

    def _setup_paths(self):
        '''Setup the check's dynamic paths.'''
        self.logger.debug('setting up paths')
        try:
            resources = rt.runtime().resources
            self._stagedir = resources.make_stagedir(
                self.current_system.name, self._current_partition.name,
                self._current_environ.name, self.name)
            self._outputdir = resources.make_outputdir(
                self.current_system.name, self._current_partition.name,
                self._current_environ.name, self.name)
        except OSError as e:
            raise PipelineError('failed to set up paths') from e

    def _setup_job(self, **job_opts):
        '''Setup the job related to this check.'''

        self.logger.debug('setting up the job descriptor')

        msg = 'job scheduler backend: {0}'
        self.logger.debug(
            msg.format('local' if self.is_local else
                       self._current_partition.scheduler.registered_name))

        # num_gpus_per_node is a managed resource
        if self.num_gpus_per_node > 0:
            self.extra_resources.setdefault(
                '_rfm_gpu', {'num_gpus_per_node': self.num_gpus_per_node}
            )

        if self.local:
            scheduler_type = getscheduler('local')
            launcher_type = getlauncher('local')
        else:
            scheduler_type = self._current_partition.scheduler
            launcher_type = self._current_partition.launcher

        self._job = scheduler_type(
            name='rfm_%s_job' % self.name,
            launcher=launcher_type(),
            workdir=self._stagedir,
            sched_access=self._current_partition.access,
            sched_exclusive_access=self.exclusive_access,
            **job_opts)

        # Get job options from managed resources and prepend them to
        # job_opts. We want any user supplied options to be able to
        # override those set by the framework.
        resources_opts = []
        for r, v in self.extra_resources.items():
            resources_opts.extend(
                self._current_partition.get_resource(r, **v))

        self._job.options = resources_opts + self._job.options

    def _setup_perf_logging(self):
        self.logger.debug('setting up performance logging')
        self._perf_logger = logging.getperflogger(self)

    @_run_hooks()
    def setup(self, partition, environ, **job_opts):
        '''The setup phase of the regression test pipeline.

        :arg partition: The system partition to set up this test for.
        :arg environ: The environment to set up this test for.
        :arg job_opts: Options to be passed through to the backend scheduler.
            When overriding this method users should always pass through
            ``job_opts`` to the base class method.
        :raises reframe.core.exceptions.ReframeError: In case of errors.
        '''
        self._current_partition = partition
        self._current_environ = environ
        self._setup_paths()
        self._setup_job(**job_opts)
        if self.perf_patterns is not None:
            self._setup_perf_logging()

    def _copy_to_stagedir(self, path):
        self.logger.debug('copying %s to stage directory (%s)' %
                          (path, self._stagedir))
        self.logger.debug('symlinking files: %s' % self.readonly_files)
        try:
            os_ext.copytree_virtual(path, self._stagedir, self.readonly_files)
        except (OSError, ValueError, TypeError) as e:
            raise PipelineError('virtual copying of files failed') from e

    def _clone_to_stagedir(self, url):
        self.logger.debug('cloning URL %s to stage directory (%s)' %
                          (url, self._stagedir))
        os_ext.git_clone(self.sourcesdir, self._stagedir)

    @_run_hooks('pre_compile')
    def compile(self):
        '''The compilation phase of the regression test pipeline.

        :raises reframe.core.exceptions.ReframeError: In case of errors.
        '''
        if not self._current_environ:
            raise PipelineError('no programming environment set')

        # Copy the check's resources to the stage directory
        if self.sourcesdir:
            try:
                commonpath = os.path.commonpath([self.sourcesdir,
                                                 self.sourcepath])
            except ValueError:
                commonpath = None

            if commonpath:
                self.logger.warn(
                    "sourcepath `%s' seems to be a subdirectory of "
                    "sourcesdir `%s', but it will be interpreted "
                    "as relative to it." % (self.sourcepath, self.sourcesdir))

            if os_ext.is_url(self.sourcesdir):
                self._clone_to_stagedir(self.sourcesdir)
            else:
                self._copy_to_stagedir(os.path.join(self._prefix,
                                                    self.sourcesdir))

        # Verify the sourcepath and determine the sourcepath in the stagedir
        if (os.path.isabs(self.sourcepath) or
            os.path.normpath(self.sourcepath).startswith('..')):
            raise PipelineError(
                'self.sourcepath is an absolute path or does not point to a '
                'subfolder or a file contained in self.sourcesdir: ' +
                self.sourcepath
            )

        staged_sourcepath = os.path.join(self._stagedir, self.sourcepath)
        self.logger.debug('Staged sourcepath: %s' % staged_sourcepath)
        if os.path.isdir(staged_sourcepath):
            if not self.build_system:
                # Try to guess the build system
                cmakelists = os.path.join(staged_sourcepath, 'CMakeLists.txt')
                configure_ac = os.path.join(staged_sourcepath, 'configure.ac')
                configure_in = os.path.join(staged_sourcepath, 'configure.in')
                if os.path.exists(cmakelists):
                    self.build_system = 'CMake'
                    self.build_system.builddir = 'rfm_build'
                elif (os.path.exists(configure_ac) or
                      os.path.exists(configure_in)):
                    self.build_system = 'Autotools'
                    self.build_system.builddir = 'rfm_build'
                else:
                    self.build_system = 'Make'

            self.build_system.srcdir = self.sourcepath
        else:
            if not self.build_system:
                self.build_system = 'SingleSource'

            self.build_system.srcfile = self.sourcepath
            self.build_system.executable = self.executable

        # Prepare build job
        build_commands = [
            *self.prebuild_cmd,
            *self.build_system.emit_build_commands(self._current_environ),
            *self.postbuild_cmd
        ]
        user_environ = env.Environment(type(self).__name__,
                                       self.modules, self.variables.items())
        environs = [self._current_partition.local_env, self._current_environ,
                    user_environ, self._cdt_environ]

        self._build_job = getscheduler('local')(
            name='rfm_%s_build' % self.name,
            launcher=getlauncher('local')(),
            workdir=self._stagedir)

        with os_ext.change_dir(self._stagedir):
            try:
                self._build_job.prepare(build_commands, environs,
                                        trap_errors=True)
            except OSError as e:
                raise PipelineError('failed to prepare build job') from e

            self._build_job.submit()

    @_run_hooks('post_compile')
    def compile_wait(self):
        '''Wait for compilation phase to finish.

        .. versionadded:: 2.13
        '''
        self._build_job.wait()
        self.logger.debug('compilation finished')

        # FIXME: this check is not reliable for certain scheduler backends
        if self._build_job.exitcode != 0:
            raise BuildError(self._build_job.stdout, self._build_job.stderr)

    @_run_hooks('pre_run')
    def run(self):
        '''The run phase of the regression test pipeline.

        This call is non-blocking.
        It simply submits the job associated with this test and returns.
        '''
        if not self.current_system or not self._current_partition:
            raise PipelineError('no system or system partition is set')

        if self.container_platform:
            try:
                cp_name = type(self.container_platform).__name__
                cp_env = self._current_partition.container_environs[cp_name]
            except KeyError as e:
                raise PipelineError(
                    'container platform not configured '
                    'on the current partition: %s' % e) from None

            self.container_platform.validate()
            self.container_platform.mount_points += [
                (self._stagedir, self.container_platform.workdir)
            ]

            # We replace executable and executable_opts in case of containers
            self.executable = self.container_platform.launch_command()
            self.executable_opts = []
            prepare_container = self.container_platform.emit_prepare_commands()
            if prepare_container:
                self.pre_run += prepare_container

        self.job.num_tasks = self.num_tasks
        self.job.num_tasks_per_node = self.num_tasks_per_node
        self.job.num_tasks_per_core = self.num_tasks_per_core
        self.job.num_cpus_per_task = self.num_cpus_per_task
        self.job.use_smt = self.use_multithreading
        self.job.time_limit = self.time_limit

        exec_cmd = [self.job.launcher.run_command(self.job),
                    self.executable, *self.executable_opts]
        commands = [*self.pre_run, ' '.join(exec_cmd), *self.post_run]
        user_environ = env.Environment(type(self).__name__,
                                       self.modules, self.variables.items())
        environs = [
            self._current_partition.local_env,
            self._current_environ,
            user_environ,
            self._cdt_environ
        ]
        if self.container_platform and cp_env:
            environs = [
                self._current_partition.local_env,
                self._current_environ,
                cp_env,
                user_environ,
                self._cdt_environ
            ]

        with os_ext.change_dir(self._stagedir):
            try:
                self._job.prepare(commands, environs)
            except OSError as e:
                raise PipelineError('failed to prepare job') from e

            self._job.submit()

        msg = ('spawned job (%s=%s)' %
               ('pid' if self.is_local() else 'jobid', self._job.jobid))
        self.logger.debug(msg)

        # Update num_tasks if test is flexible
        if self.job.sched_flex_alloc_nodes:
            self.num_tasks = self.job.num_tasks

    def poll(self):
        '''Poll the test's state.

        :returns: :class:`True` if the associated job has finished,
            :class:`False` otherwise.

            If no job descriptor is yet associated with this test,
            :class:`True` is returned.
        :raises reframe.core.exceptions.ReframeError: In case of errors.
        '''
        if not self._job:
            return True

        return self._job.finished()

    @_run_hooks('post_run')
    def wait(self):
        '''Wait for this test to finish.

        :raises reframe.core.exceptions.ReframeError: In case of errors.
        '''
        self._job.wait()
        self.logger.debug('spawned job finished')

    @_run_hooks()
    def sanity(self):
        self.check_sanity()

    @_run_hooks()
    def performance(self):
        try:
            self.check_performance()
        except PerformanceError:
            if self.strict_check:
                raise

    def check_sanity(self):
        '''The sanity checking phase of the regression test pipeline.

        :raises reframe.core.exceptions.SanityError: If the sanity check fails.
        '''
        if self.sanity_patterns is None:
            raise SanityError('sanity_patterns not set')

        with os_ext.change_dir(self._stagedir):
            success = evaluate(self.sanity_patterns)
            if not success:
                raise SanityError()

    def check_performance(self):
        '''The performance checking phase of the regression test pipeline.

        :raises reframe.core.exceptions.SanityError: If the performance check
            fails.
        '''
        if self.perf_patterns is None:
            return

        with os_ext.change_dir(self._stagedir):
            # Check if default reference perf values are provided and
            # store all the variables  tested in the performance check
            has_default = False
            variables = set()
            for key, ref in self.reference.items():
                keyparts = key.split(self.reference.scope_separator)
                system = keyparts[0]
                varname = keyparts[-1]
                try:
                    unit = ref[3]
                except IndexError:
                    unit = None

                variables.add((varname, unit))
                if system == '*':
                    has_default = True
                    break

            if not has_default:
                if not variables:
                    # If empty, it means that self.reference was empty, so try
                    # to infer their name from perf_patterns
                    variables = {(name, None)
                                 for name in self.perf_patterns.keys()}

                for var in variables:
                    name, unit = var
                    ref_tuple = (0, None, None)
                    if unit:
                        ref_tuple += (unit,)

                    self.reference.update({'*': {name: ref_tuple}})

            # We first evaluate and log all performance values and then we
            # check them against the reference. This way we always log them
            # even if the don't meet the reference.
            for tag, expr in self.perf_patterns.items():
                value = evaluate(expr)
                key = '%s:%s' % (self._current_partition.fullname, tag)
                if key not in self.reference:
                    raise SanityError(
                        "tag `%s' not resolved in references for `%s'" %
                        (tag, self._current_partition.fullname))

                self._perfvalues[key] = (value, *self.reference[key])
                self._perf_logger.log_performance(logging.INFO, tag, value,
                                                  *self.reference[key])

            for key, values in self._perfvalues.items():
                val, ref, low_thres, high_thres, *_ = values
                tag = key.split(':')[-1]
                try:
                    evaluate(
                        assert_reference(
                            val, ref, low_thres, high_thres,
                            msg=('failed to meet reference: %s={0}, '
                                 'expected {1} (l={2}, u={3})' % tag))
                    )
                except SanityError as e:
                    raise PerformanceError(e)

    def _copy_job_files(self, job, dst):
        if job is None:
            return

        stdout = os.path.join(self._stagedir, job.stdout)
        stderr = os.path.join(self._stagedir, job.stderr)
        script = os.path.join(self._stagedir, job.script_filename)
        shutil.copy(stdout, dst)
        shutil.copy(stderr, dst)
        shutil.copy(script, dst)

    def _copy_to_outputdir(self):
        '''Copy check's interesting files to the output directory.'''
        self.logger.debug('copying interesting files to output directory')
        self._copy_job_files(self._job, self.outputdir)
        self._copy_job_files(self._build_job, self.outputdir)

        # Copy files specified by the user
        for f in self.keep_files:
            f_orig = f
            if not os.path.isabs(f):
                f = os.path.join(self._stagedir, f)

            if os.path.isfile(f):
                shutil.copy(f, self.outputdir)
            elif os.path.isdir(f):
                shutil.copytree(f, os.path.join(self.outputdir, f_orig))

    @_run_hooks()
    def cleanup(self, remove_files=False):
        '''The cleanup phase of the regression test pipeline.

        :arg remove_files: If :class:`True`, the stage directory associated
            with this test will be removed.
        '''
        aliased = os.path.samefile(self._stagedir, self._outputdir)
        if aliased:
            self.logger.debug('skipping copy to output dir '
                              'since they alias each other')
        else:
            self._copy_to_outputdir()

        if remove_files:
            self.logger.debug('removing stage directory')
            os_ext.rmtree(self._stagedir)

    # Dependency API

    def user_deps(self):
        return util.SequenceView(self._userdeps)

    def depends_on(self, target, how=DEPEND_BY_ENV, subdeps=None):
        if not isinstance(target, str):
            raise TypeError("target argument must be of type: `str'")

        if not isinstance(how, int):
            raise TypeError("how argument must be of type: `int'")

        if (subdeps is not None and
            not isinstance(subdeps, typ.Dict[str, typ.List[str]])):
            raise TypeError("subdeps argument must be of type "
                            "`Dict[str, List[str]]' or `None'")

        self._userdeps.append((target, how, subdeps))

    def getdep(self, target, environ=None):
        if self.current_environ is None:
            raise DependencyError(
                'cannot resolve dependencies before the setup phase'
            )

        if environ is None:
            environ = self.current_environ.name

        if self._case is None or self._case() is None:
            raise DependencyError('no test case is associated with this test')

        for d in self._case().deps:
            if d.check.name == target and d.environ.name == environ:
                return d.check

        raise DependencyError('could not resolve dependency to (%s, %s)' %
                              (target, environ))

    def __str__(self):
        return "%s(name='%s', prefix='%s')" % (type(self).__name__,
                                               self.name, self.prefix)


class RunOnlyRegressionTest(RegressionTest):
    '''Base class for run-only regression tests.

    This class is also directly available under the top-level :mod:`reframe`
    module.
    '''

    def compile(self):
        '''The compilation phase of the regression test pipeline.

        This is a no-op for this type of test.
        '''

    def compile_wait(self):
        '''Wait for compilation phase to finish.

        This is a no-op for this type of test.
        '''

    def run(self):
        '''The run phase of the regression test pipeline.

        The resources of the test are copied to the stage directory and the
        rest of execution is delegated to the :func:`RegressionTest.run()`.
        '''
        if self.sourcesdir:
            if os_ext.is_url(self.sourcesdir):
                self._clone_to_stagedir(self.sourcesdir)
            else:
                self._copy_to_stagedir(os.path.join(self._prefix,
                                                    self.sourcesdir))

        super().run()


class CompileOnlyRegressionTest(RegressionTest):
    '''Base class for compile-only regression tests.

    These tests are by default local and will skip the run phase of the
    regression test pipeline.

    The standard output and standard error of the test will be set to those of
    the compilation stage.

    This class is also directly available under the top-level :mod:`reframe`
    module.
    '''

    def _rfm_init(self, *args, **kwargs):
        super()._rfm_init(*args, **kwargs)
        self.local = True

    def setup(self, partition, environ, **job_opts):
        '''The setup stage of the regression test pipeline.

        Similar to the :func:`RegressionTest.setup`, except that no job
        descriptor is set up for this test.
        '''
        # No need to setup the job for compile-only checks
        self._current_partition = partition
        self._current_environ = environ
        self._setup_paths()

    @property
    @deferrable
    def stdout(self):
        return self._build_job.stdout

    @property
    @deferrable
    def stderr(self):
        return self._build_job.stderr

    def run(self):
        '''The run stage of the regression test pipeline.

        Implemented as no-op.
        '''

    def wait(self):
        '''Wait for this test to finish.

        Implemented as no-op
        '''<|MERGE_RESOLUTION|>--- conflicted
+++ resolved
@@ -356,15 +356,9 @@
     #: .. note::
     #:     .. versionchanged:: 2.15
     #:        Added support for flexible allocation of the number of tasks
-<<<<<<< HEAD
     #:        according to the ``--flex-alloc-tasks`` command line option
     #:        (see `Flexible node allocation
-    #:        <running.html#flexible-node-allocation>`__)
-=======
-    #:        according to the ``--flex-alloc-nodes`` command line option
-    #:        (see `Flexible node allocation
     #:        <running.html#controlling-the-flexible-node-allocation>`__)
->>>>>>> f2c077e5
     #:        if the number of tasks is set to ``0``.
     #:     .. versionchanged:: 2.16
     #:        Negative ``num_tasks`` is allowed for specifying the minimum
@@ -373,7 +367,7 @@
     #:        Flexible node allocation is now controlled by the
     #:        ``--flex-alloc-nodes`` command line option
     #:        (see `Flexible node allocation
-    #:        <running.html#flexible-node-allocation>`__)
+    #:        <running.html#controlling-the-flexible-node-allocation>`__)
     num_tasks = fields.TypedField('num_tasks', int)
 
     #: Number of tasks per node required by this test.
