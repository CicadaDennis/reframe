--- conflicted
+++ resolved
@@ -751,7 +751,6 @@
         pass
 
     @classmethod
-<<<<<<< HEAD
     def _set_parameter_space(cls, obj):
         '''
         Adds to obj.__dict__ the keys corresponding to the test parameters.
@@ -796,10 +795,7 @@
             return ''
 
     @classmethod
-    def __init_subclass__(cls, *, special=False, base_test=False, **kwargs):
-=======
     def __init_subclass__(cls, *, special=False, pin_prefix=False, **kwargs):
->>>>>>> a68f42fc
         super().__init_subclass__(**kwargs)
         cls._rfm_special_test = special
 
