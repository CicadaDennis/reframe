# Copyright 2016-2022 Swiss National Supercomputing Centre (CSCS/ETH Zurich)
# ReFrame Project Developers. See the top-level LICENSE file for details.
#
# SPDX-License-Identifier: BSD-3-Clause

#
# Basic functionality for regression tests
#

__all__ = [
    'CompileOnlyRegressionTest', 'RegressionTest', 'RunOnlyRegressionTest',
    'RegressionMixin'
]


import glob
import inspect
import itertools
import numbers
import os
import shutil

import reframe.core.environments as env
import reframe.core.fields as fields
import reframe.core.hooks as hooks
import reframe.core.logging as logging
import reframe.core.runtime as rt
import reframe.utility as util
import reframe.utility.jsonext as jsonext
import reframe.utility.osext as osext
import reframe.utility.sanity as sn
import reframe.utility.typecheck as typ
import reframe.utility.udeps as udeps
from reframe.core.backends import getlauncher, getscheduler
from reframe.core.buildsystems import BuildSystemField
from reframe.core.containers import ContainerPlatformField
from reframe.core.deferrable import (_DeferredExpression,
                                     _DeferredPerformanceExpression)
from reframe.core.exceptions import (BuildError, DependencyError,
                                     PerformanceError, PipelineError,
                                     SanityError, SkipTestError,
                                     ReframeSyntaxError)
from reframe.core.meta import RegressionTestMeta
from reframe.core.schedulers import Job


# Valid systems/environments mini-language
_N = r'(\w[-.\w]*)'         # name
_NW = rf'(\*|{_N})'         # name or wildcard
_F = rf'([+-]{_N})'         # feature
_OP = r'([=<>]|!=|>=|<=)'   # relational operator (unused for the moment)
_KV = rf'(%{_N}=\S+)'       # key/value pair
_FKV = rf'({_F}|{_KV})'     # feature | key/value pair
_VALID_ENV_SYNTAX = rf'^({_NW}|{_FKV}(\s+{_FKV})*)$'

_S = rf'({_NW}(:{_NW})?)'   # system/partition
_VALID_SYS_SYNTAX = rf'^({_S}|{_FKV}(\s+{_FKV})*)$'


_PIPELINE_STAGES = (
    '__init__',
    'setup',
    'compile', 'compile_wait',
    'run', 'run_wait',
    'sanity',
    'performance',
    'cleanup'
)


_USER_PIPELINE_STAGES = (
    'init', 'setup', 'compile', 'run', 'sanity', 'performance', 'cleanup'
)


_RFM_TEST_KIND_MIXIN = 0
_RFM_TEST_KIND_COMPILE = 1
_RFM_TEST_KIND_RUN = 2


class RegressionMixin(metaclass=RegressionTestMeta):
    '''Base mixin class for regression tests.

    Multiple inheritance from more than one
    :class:`RegressionTest` class is not allowed in ReFrame. Hence, mixin
    classes provide the flexibility to bundle reusable test add-ons, leveraging
    the metaclass magic implemented in
    :class:`RegressionTestMeta`. Using this metaclass allows mixin classes to
    use powerful ReFrame features, such as hooks, parameters or variables.

    .. versionadded:: 3.4.2
    '''

    _rfm_regression_class_kind = _RFM_TEST_KIND_MIXIN


class RegressionTest(RegressionMixin, jsonext.JSONSerializable):
    '''Base class for regression tests.

    All regression tests must eventually inherit from this class.
    This class provides the implementation of the pipeline phases that the
    regression test goes through during its lifetime.

    This class accepts parameters at the *class definition*, i.e., the test
    class can be defined as follows:

    .. code-block:: python

       class MyTest(RegressionTest, param='foo', ...):

    where ``param`` is one of the following:

    :param pin_prefix: lock the test prefix to the directory where the current
        class lives.

    :param require_version: a list of ReFrame version specifications that this
        test is allowed to run. A version specification string can have one of
        the following formats:

        - ``VERSION``: Specifies a single version.
        - ``{OP}VERSION``, where ``{OP}`` can be any of ``>``, ``>=``, ``<``,
          ``<=``, ``==`` and ``!=``. For example, the version specification
          string ``'>=3.5.0'`` will allow the following test to be loaded
          only by ReFrame 3.5.0 and higher. The ``==VERSION`` specification
          is the equivalent of ``VERSION``.
        - ``V1..V2``: Specifies a range of versions.

        The test will be selected if *any* of the versions is satisfied, even
        if the versions specifications are conflicting.

    :param special: allow pipeline stage methods to be overriden in this class.

    .. note::
        .. versionchanged:: 2.19
           Base constructor takes no arguments.

        .. versionadded:: 3.3
           The ``pin_prefix`` class definition parameter is added.

        .. versionadded:: 3.7.0
           The ``require_verion`` class definition parameter is added.

    .. warning::
        .. versionchanged:: 3.4.2
           Multiple inheritance with a shared common ancestor is not allowed.

    '''

    _rfm_regression_class_kind = _RFM_TEST_KIND_COMPILE | _RFM_TEST_KIND_RUN

    def disable_hook(self, hook_name):
        '''Disable pipeline hook by name.

        :arg hook_name: The function name of the hook to be disabled.

        :meta private:
        '''
        self._disabled_hooks.add(hook_name)

    @classmethod
    def pipeline_hooks(cls):
        ret = {}
        for hook in cls._rfm_hook_registry:
            for stage in hook.stages:
                try:
                    ret[stage].append(hook.fn)
                except KeyError:
                    ret[stage] = [hook.fn]

        return ret

<<<<<<< HEAD
    #: List of programming environments supported by this test.
=======
    #: The name of the test.
    #:
    #: This is an alias of :attr:`unique_name`.
    #:
    #: .. warning::
    #:
    #:   Setting the name of a test is deprecated and will be disabled in the
    #:   future. If you were setting the name of a test to circumvent the old
    #:   long parameterized test names in order to reference them in
    #:   dependency chains, please refer to :ref:`param_deps` for more details
    #:   on how to achieve this.
    #:
    #: .. versionchanged:: 3.10.0
    #:    Setting the :attr:`name` attribute is deprecated.
    #:
    name = deprecate(variable(typ.Str[r'[^\/]+'],
                              attr_name='_rfm_unique_name', loggable=True),
                     "setting the 'name' attribute is deprecated and "
                     "will be disabled in the future", DEPRECATE_WR)

    #: List of environments or environment features or environment properties
    #: required by this test.
>>>>>>> fbb95a5a
    #:
    #: The syntax of this attribute is exactly the same as of the
    #: :attr:`valid_systems` except that the ``a:b`` entries are invalid.
    #:
    #: :type: :class:`List[str]`
    #: :default: ``required``
    #:
    #: .. seealso::
    #:    - `Environment features
    #:      <config_reference.html#environments-.features>`__
    #:    - `Environment extras
    #:      <config_reference.html#environments-.extras>`__
    #:
    #: .. versionchanged:: 2.12
    #:    Programming environments can now be specified using wildcards.
    #:
    #: .. versionchanged:: 2.17
    #:    Support for wildcards is dropped.
    #:
    #: .. versionchanged:: 3.3
    #:    Default value changed from ``[]`` to ``None``.
    #:
    #: .. versionchanged:: 3.6
    #:    Default value changed from ``None`` to ``required``.
    #:
    #: .. versionchanged:: 3.11.0
    #:    Extend syntax to support features and key/value pairs.
    valid_prog_environs = variable(typ.List[typ.Str[_VALID_ENV_SYNTAX]],
                                   loggable=True)

    #: List of systems or system features or system properties required by this
    #: test.
    #:
    #: Each entry in this list is a requirement and can have one of the
    #: following forms:
    #:
    #: - ``sysname``: The test is valid for system named ``sysname``.
    #: - ``sysname:partname``: The test is valid for the partition ``partname``
    #:   of system ``sysname``.
    #: - ``*``: The test is valid for any system.
    #: - ``*:partname``: The test is valid for any partition named ``partname``
    #:   in any system.
    #: - ``+feat``: The test is valid for all partitions that define feature
    #:   ``feat`` as a feature.
    #: - ``-feat``: The test is valid for all partitions that do not define
    #:   feature ``feat`` as a feature.
    #: - ``%key=val``: The test is valid for all partitions that define the
    #:   extra property ``key`` with the value ``val``.
    #:
    #: Multiple features and key/value pairs can be included in a single entry
    #: of the :attr:`valid_systems` list, in which case an AND operation on
    #: these constraints is implied. For example, the test defining the
    #: following will be valid for all systems that have define both ``feat1``
    #: and ``feat2`` and set ``foo=1``
    #:
    #: .. code-block:: python
    #:
    #:    valid_systems = ['+feat1 +feat2 %foo=1']
    #:
    #: For key/value pairs comparisons, ReFrame will automatically convert the
    #: value in the key/value spec to the type of the value of the
    #: corresponding entry in the partitions ``extras`` property. In the above
    #: example, if the type of ``foo`` property is integer, ``1`` will be
    #: converted to an integer value. If a conversion to the target type is not
    #: possible, then the requested key/value pair is not matched.
    #:
    #: Multiple entries in the :attr:`valid_systems` list are implicitly ORed,
    #: such that the following example implies that the test is valid for
    #: either ``sys1`` or for any other system that does not define ``feat``.
    #:
    #: .. code-block:: python
    #:
    #:    valid_systems = ['sys1', '-feat']
    #:
    #: :type: :class:`List[str]`
    #: :default: ``None``
    #:
    #: .. seealso::
    #:    - `System partition features
    #:      <config_reference.html#systems-.partitions-.features>`__
    #:    - `System partition extras
    #:      <config_reference.html#systems-.partitions-.extras>`__
    #:
    #: .. versionchanged:: 3.3
    #:    Default value changed from ``[]`` to ``None``.
    #:
    #: .. versionchanged:: 3.6
    #:    Default value changed from ``None`` to ``required``.
    #:
    #:  .. versionchanged:: 3.11.0
    #:     Extend syntax to support features and key/value pairs.
    valid_systems = variable(typ.List[typ.Str[_VALID_SYS_SYNTAX]],
                             loggable=True)

    #: A detailed description of the test.
    #:
    #: :type: :class:`str`
    #: :default: ``self.display_name``
    descr = variable(str, loggable=True)

    #: The path to the source file or source directory of the test.
    #:
    #: It must be a path relative to the :attr:`sourcesdir`, pointing to a
    #: subfolder or a file contained in :attr:`sourcesdir`. This applies also
    #: in the case where :attr:`sourcesdir` is a Git repository.
    #:
    #: If it refers to a regular file, this file will be compiled using the
    #: :class:`SingleSource <reframe.core.buildsystems.SingleSource>` build
    #: system.
    #: If it refers to a directory, ReFrame will try to infer the build system
    #: to use for the project and will fall back in using the :class:`Make
    #: <reframe.core.buildsystems.Make>` build system, if it cannot find a more
    #: specific one.
    #:
    #: :type: :class:`str`
    #: :default: ``''``
    sourcepath = variable(str, value='', loggable=True)

    #: The directory containing the test's resources.
    #:
    #: This directory may be specified with an absolute path or with a path
    #: relative to the location of the test. Its contents will always be copied
    #: to the stage directory of the test.
    #:
    #: This attribute may also accept a URL, in which case ReFrame will treat
    #: it as a Git repository and will try to clone its contents in the stage
    #: directory of the test.
    #:
    #: If set to :class:`None`, the test has no resources an no action is
    #: taken.
    #:
    #: :type: :class:`str` or :class:`None`
    #: :default: ``'src'`` if such a directory exists at the test level,
    #:    otherwise ``None``
    #:
    #: .. note::
    #:     .. versionchanged:: 2.9
    #:        Allow :class:`None` values to be set also in regression tests
    #:        with a compilation phase
    #:
    #:     .. versionchanged:: 2.10
    #:        Support for Git repositories was added.
    #:
    #:     .. versionchanged:: 3.0
    #:        Default value is now conditionally set to either ``'src'`` or
    #:        :class:`None`.
    sourcesdir = variable(str, type(None), value='src', loggable=True)

    #: .. versionadded:: 2.14
    #:
    #: The build system to be used for this test.
    #: If not specified, the framework will try to figure it out automatically
    #: based on the value of :attr:`sourcepath`.
    #:
    #: This field may be set using either a string referring to a concrete
    #: build system class name
    #: (see `build systems <#build-systems>`__) or an instance of
    #: :class:`reframe.core.buildsystems.BuildSystem`. The former is the
    #: recommended way.
    #:
    #:
    #: :type: :class:`str` or :class:`reframe.core.buildsystems.BuildSystem`.
    #: :default: :class:`None`.
    build_system = variable(type(None), field=BuildSystemField, value=None)

    #: .. versionadded:: 3.0
    #:
    #: List of shell commands to be executed before compiling.
    #:
    #: These commands are emitted in the build script before the actual build
    #: commands generated by the selected `build system
    #: <#reframe.core.pipeline.RegressionTest.build_system>`__.
    #:
    #: :type: :class:`List[str]`
    #: :default: ``[]``
    prebuild_cmds = variable(typ.List[str], value=[], loggable=True)

    #: .. versionadded:: 3.0
    #:
    #: List of shell commands to be executed after a successful compilation.
    #:
    #: These commands are emitted in the script after the actual build
    #: commands generated by the selected `build system
    #: <#reframe.core.pipeline.RegressionTest.build_system>`__.
    #:
    #: :type: :class:`List[str]`
    #: :default: ``[]``
    postbuild_cmds = variable(typ.List[str], value=[], loggable=True)

    #: The name of the executable to be launched during the run phase.
    #:
    #: If this variable is undefined when entering the compile pipeline
    #: stage, it will be set to ``os.path.join('.', self.unique_name)``.
    #: Classes that override the compile stage may leave this variable
    #: undefined.
    #:
    #: :type: :class:`str`
    #: :default: :class:`required`
    #:
    #: .. versionchanged:: 3.7.3
    #:    Default value changed from ``os.path.join('.', self.unique_name)`` to
    #:    :class:`required`.
    executable = variable(str, loggable=True)

    #: List of options to be passed to the :attr:`executable`.
    #:
    #: :type: :class:`List[str]`
    #: :default: ``[]``
    executable_opts = variable(typ.List[str], value=[], loggable=True)

    #: .. versionadded:: 2.20
    #:
    #: The container platform to be used for launching this test.
    #:
    #: If this field is set, the test will run inside a container using the
    #: specified container runtime. Container-specific options must be defined
    #: additionally after this field is set:
    #:
    #: .. code:: python
    #:
    #:    self.container_platform = 'Singularity'
    #:    self.container_platform.image = 'docker://ubuntu:18.04'
    #:    self.container_platform.commands = ['cat /etc/os-release']
    #:
    #: If this field is set, :attr:`executable` and :attr:`executable_opts`
    #: attributes are ignored. The container platform's :attr:`commands
    #: <reframe.core.containers.ContainerPlatform.commands>` will be used
    #: instead.
    #:
    #: :type: :class:`str` or
    #:     :class:`reframe.core.containers.ContainerPlatform`.
    #: :default: :class:`None`.
    container_platform = variable(type(None),
                                  field=ContainerPlatformField, value=None)

    #: .. versionadded:: 3.0
    #:
    #: List of shell commands to execute before the parallel launch command.
    #:
    #: These commands do not execute in the context of ReFrame.
    #: Instead, they are emitted in the generated job script just before the
    #: actual job launch command.
    #:
    #: :type: :class:`List[str]`
    #: :default: ``[]``
    prerun_cmds = variable(typ.List[str], value=[], loggable=True)

    #: .. versionadded:: 3.0
    #:
    #: List of shell commands to execute after the parallel launch command.
    #:
    #: See :attr:`prerun_cmds` for a more detailed description of the
    #: semantics.
    #:
    #: :type: :class:`List[str]`
    #: :default: ``[]``
    postrun_cmds = variable(typ.List[str], value=[], loggable=True)

    #: List of files to be kept after the test finishes.
    #:
    #: By default, the framework saves the standard output, the standard error
    #: and the generated shell script that was used to run this test.
    #:
    #: These files will be copied over to the test's output directory
    #: during the :func:`cleanup` phase.
    #:
    #: Directories are also accepted in this field.
    #:
    #: Relative path names are resolved against the stage directory.
    #:
    #: :type: :class:`List[str]`
    #: :default: ``[]``
    #:
    #: .. versionchanged:: 3.3
    #:    This field accepts now also file glob patterns.
    #:
    keep_files = variable(typ.List[str], value=[], loggable=True)

    #: List of files or directories (relative to the :attr:`sourcesdir`) that
    #: will be symlinked in the stage directory and not copied.
    #:
    #: You can use this variable to avoid copying very large files to the stage
    #: directory.
    #:
    #: :type: :class:`List[str]`
    #: :default: ``[]``
    readonly_files = variable(typ.List[str], value=[], loggable=True)

    #: Set of tags associated with this test.
    #:
    #: This test can be selected from the frontend using any of these tags.
    #:
    #: :type: :class:`Set[str]`
    #: :default: an empty set
    tags = variable(typ.Set[str], value=set(), loggable=True)

    #: List of people responsible for this test.
    #:
    #: When the test fails, this contact list will be printed out.
    #:
    #: :type: :class:`List[str]`
    #: :default: ``[]``
    maintainers = variable(typ.List[str], value=[], loggable=True)

    #: Mark this test as a strict performance test.
    #:
    #: If a test is marked as non-strict, the performance checking phase will
    #: always succeed, unless the ``--strict`` command-line option is passed
    #: when invoking ReFrame.
    #:
    #: :type: boolean
    #: :default: :class:`True`
    strict_check = variable(typ.Bool, value=True, loggable=True)

    #: Number of tasks required by this test.
    #:
    #: If the number of tasks is set to a number ``<=0``, ReFrame will try to
    #: flexibly allocate the number of tasks, based on the command line option
    #: |--flex-alloc-nodes|_. A negative number is used to indicate the minimum
    #: number of tasks required for the test. In this case the minimum number
    #: of tasks is the absolute value of the number, while Setting
    #: :attr:`num_tasks` to ``0`` is equivalent to setting it to
    #: :attr:`-num_tasks_per_node
    #: <reframe.core.pipeline.RegressionTest.num_tasks_per_node>`.
    #:
    #: :type: integral
    #: :default: ``1``
    #:
    #: .. note::
    #:     .. versionchanged:: 2.15
    #:        Added support for flexible allocation of the number of tasks
    #:        if the number of tasks is set to ``0``.
    #:     .. versionchanged:: 2.16
    #:        Negative :attr:`num_tasks` is allowed for specifying the minimum
    #:        number of required tasks by the test.
    #:
    #: .. |--flex-alloc-nodes| replace:: :attr:`--flex-alloc-nodes`
    #: .. _--flex-alloc-nodes: manpage.html#cmdoption-flex-alloc-nodes
    num_tasks = variable(int, value=1, loggable=True)

    #: Number of tasks per node required by this test.
    #:
    #: Ignored if :class:`None`.
    #:
    #: :type: integral or :class:`None`
    #: :default: :class:`None`
    num_tasks_per_node = variable(int, type(None), value=None, loggable=True)

    #: Number of GPUs per node required by this test.
    #: This attribute is translated internally to the ``_rfm_gpu`` resource.
    #: For more information on test resources, have a look at the
    #: :attr:`extra_resources` attribute.
    #:
    #: :type: integral
    #: :default: ``0``
    num_gpus_per_node = variable(int, value=0, loggable=True)

    #: Number of CPUs per task required by this test.
    #:
    #: Ignored if :class:`None`.
    #:
    #: :type: integral or :class:`None`
    #: :default: :class:`None`
    num_cpus_per_task = variable(int, type(None), value=None, loggable=True)

    #: Number of tasks per core required by this test.
    #:
    #: Ignored if :class:`None`.
    #:
    #: :type: integral or :class:`None`
    #: :default: :class:`None`
    num_tasks_per_core = variable(int, type(None), value=None, loggable=True)

    #: Number of tasks per socket required by this test.
    #:
    #: Ignored if :class:`None`.
    #:
    #: :type: integral or :class:`None`
    #: :default: :class:`None`
    num_tasks_per_socket = variable(int, type(None), value=None, loggable=True)

    #: Specify whether this tests needs simultaneous multithreading enabled.
    #:
    #: Ignored if :class:`None`.
    #:
    #: :type: boolean or :class:`None`
    #: :default: :class:`None`
    use_multithreading = variable(
        typ.Bool, type(None), value=None, loggable=True)

    #: .. versionadded:: 3.0
    #:
    #: The maximum time a job can be pending before starting running.
    #:
    #: Time duration is specified as of the :attr:`time_limit` attribute.
    #:
    #: :type: :class:`str` or :class:`datetime.timedelta`
    #: :default: :class:`None`
    max_pending_time = variable(
        type(None), field=fields.TimerField, value=None, loggable=True
    )

    #: Specify whether this test needs exclusive access to nodes.
    #:
    #: :type: boolean
    #: :default: :class:`False`
    exclusive_access = variable(typ.Bool, value=False, loggable=True)

    #: Always execute this test locally.
    #:
    #: :type: boolean
    #: :default: :class:`False`
    local = variable(typ.Bool, value=False, loggable=True)

    #: The set of reference values for this test.
    #:
    #: The reference values are specified as a scoped dictionary keyed on the
    #: performance variables defined in :attr:`perf_patterns` and scoped under
    #: the system/partition combinations.
    #: The reference itself is a four-tuple that contains the reference value,
    #: the lower and upper thresholds and the measurement unit.
    #:
    #: An example follows:
    #:
    #: .. code:: python
    #:
    #:    self.reference = {
    #:        'sys0:part0': {
    #:            'perfvar0': (50, -0.1, 0.1, 'Gflop/s'),
    #:            'perfvar1': (20, -0.1, 0.1, 'GB/s')
    #:        },
    #:        'sys0:part1': {
    #:            'perfvar0': (100, -0.1, 0.1, 'Gflop/s'),
    #:            'perfvar1': (40, -0.1, 0.1, 'GB/s')
    #:        }
    #:    }
    #:
    #: To better understand how to set the performance reference tuple, here
    #: are some examples with both positive and negative reference values:
    #:
    #:   ============================== ============  ==========  ===========
    #:   **Performance Tuple**          **Expected**  **Lowest**  **Highest**
    #:   ``(100, -0.01, 0.02, 'MB/s')`` 100 MB/s      99 MB/s     102 MB/s
    #:   ``(100, -0.01, None, 'MB/s')`` 100 MB/s      99 MB/s     inf MB/s
    #:   ``(100, None, 0.02, 'MB/s')``  100 MB/s      -inf MB/s   102 MB/s
    #:   ``(-100, -0.01, 0.02, 'C')``     -100 C        -101 C      -98 C
    #:   ``(-100, -0.01, None, 'C')``     -100 C        -101 C      inf C
    #:   ``(-100, None, 0.02, 'C')``      -100 C        -inf C      -98 C
    #:   ============================== ============  ==========  ===========
    #:
    #: During the performance stage of the pipeline, the reference tuple
    #: elements, except the unit, are passed to the
    #: :func:`~reframe.utility.sanity.assert_reference` function along with the
    #: obtained performance value in order to actually assess whether the test
    #: passes the performance check or not.
    #:
    #: :type: A scoped dictionary with system names as scopes or :class:`None`
    #: :default: ``{}``
    #:
    #: .. note::
    #:     .. versionchanged:: 3.0
    #:        The measurement unit is required. The user should explicitly
    #:        specify :class:`None` if no unit is available.
    reference = variable(typ.Tuple[object, object, object],
                         typ.Dict[str, typ.Dict[
                             str, typ.Tuple[object, object, object, object]]
    ], field=fields.ScopedDictField, value={})
    # FIXME: There is not way currently to express tuples of `float`s or
    # `None`s, so we just use the very generic `object`

    #:
    #: Refer to the :doc:`ReFrame Tutorials </tutorials>` for concrete usage
    #: examples.
    #:
    #: If not set, a sanity error may be raised during sanity checking if no
    #: other sanity checking functions already exist.
    #:
    #: :type: A deferrable expression (i.e., the result of a :doc:`sanity
    #:     function </deferrable_functions_reference>`)
    #: :default: :class:`required`
    #:
    #: .. note::
    #:    .. versionchanged:: 2.9
    #:       The default behaviour has changed and it is now considered a
    #:       sanity failure if this attribute is set to :class:`required`.
    #:
    #:       If a test doesn't care about its output, this must be stated
    #:       explicitly as follows:
    #:
    #:       ::
    #:
    #:           self.sanity_patterns = sn.assert_true(1)
    #:
    #:    .. versionchanged:: 3.6
    #:       The default value has changed from ``None`` to ``required``.
    sanity_patterns = variable(_DeferredExpression)

    #: Patterns for verifying the performance of this test.
    #:
    #: Refer to the :doc:`ReFrame Tutorials </tutorials>` for concrete usage
    #: examples.
    #:
    #: If set to :class:`None`, no performance checking will be performed.
    #:
    #: :type: A dictionary with keys of type :class:`str` and deferrable
    #:     expressions (i.e., the result of a :doc:`sanity function
    #:     </deferrable_functions_reference>`) as values.
    #:     :class:`None` is also allowed.
    #: :default: :class:`None`
    perf_patterns = variable(typ.Dict[str, _DeferredExpression], type(None))

    #: The performance variables associated with the test.
    #:
    #: In this context, a performance variable is a key-value pair, where the
    #: key is the desired variable name and the value is the deferred
    #: performance expression (i.e. the result of a :ref:`deferrable
    #: performance function<deferrable-performance-functions>`) that computes
    #: or extracts the performance variable's value.
    #:
    #: By default, ReFrame will populate this field during the test's
    #: instantiation with all the member functions decorated with the
    #: :func:`@performance_function
    #: <reframe.core.pipeline.RegressionMixin.performance_function>` decorator.
    #: If no performance functions are present in the class, no performance
    #: checking or reporting will be carried out.
    #:
    #: This mapping may be extended or replaced by other performance variables
    #: that may be defined in any pipeline hook executing before the
    #: performance stage. To this end, deferred performance functions can be
    #: created inline using the utility
    #: :func:`~reframe.utility.sanity.make_performance_function`.
    #:
    #: Refer to the :doc:`ReFrame Tutorials </tutorials>` for concrete usage
    #: examples.
    #:
    #: :type: A dictionary with keys of type :class:`str` and deferred
    #:     performance expressions as values (see
    #:     :ref:`deferrable-performance-functions`).
    #: :default: Collection of performance variables associated to each of
    #:     the member functions decorated with the :func:`@performance_function
    #:     <reframe.core.pipeline.RegressionMixin.performance_function>`
    #:     decorator.
    #:
    #: .. versionadded:: 3.8.0
    perf_variables = variable(typ.Dict[str, _DeferredPerformanceExpression],
                              value={})

    #: List of modules to be loaded before running this test.
    #:
    #: These modules will be loaded during the :func:`setup` phase.
    #:
    #: :type: :class:`List[str]`
    #: :default: ``[]``
    modules = variable(typ.List[str], typ.List[typ.Dict[str, object]],
                       value=[], loggable=True)

    #: Environment variables to be set before running this test.
    #:
    #: These variables will be set during the :func:`setup` phase.
    #:
    #: :type: :class:`Dict[str, str]`
    #: :default: ``{}``
    variables = variable(typ.Dict[str, str], value={}, loggable=True)

    #: Time limit for this test.
    #:
    #: Time limit is specified as a string in the form
    #: ``<days>d<hours>h<minutes>m<seconds>s`` or as number of seconds.
    #: If set to :class:`None`, the |time_limit|_
    #: of the current system partition will be used.
    #:
    #: :type: :class:`str` or :class:`float` or :class:`int`
    #: :default: :class:`None`
    #:
    #: .. note::
    #:    .. versionchanged:: 2.15
    #:       This attribute may be set to :class:`None`.
    #:
    #: .. warning::
    #:    .. versionchanged:: 3.0
    #:       The old syntax using a ``(h, m, s)`` tuple is deprecated.
    #:
    #:    .. versionchanged:: 3.2
    #:       - The old syntax using a ``(h, m, s)`` tuple is dropped.
    #:       - Support of `timedelta` objects is dropped.
    #:       - Number values are now accepted.
    #:
    #:    .. versionchanged:: 3.5.1
    #:       The default value is now :class:`None` and it can be set globally
    #:       per partition via the configuration.
    #:
    #:    .. |time_limit| replace:: :attr:`time_limit`
    #:    .. _time_limit: #.systems[].partitions[].time_limit
    time_limit = variable(type(None), field=fields.TimerField,
                          value=None, loggable=True)

    #: .. versionadded:: 3.5.1
    #:
    #: The time limit for the build job of the regression test.
    #:
    #: It is specified similarly to the :attr:`time_limit` attribute.
    #:
    #: :type: :class:`str` or :class:`float` or :class:`int`
    #: :default: :class:`None`
    build_time_limit = variable(type(None), field=fields.TimerField,
                                value=None, loggable=True)

    #: .. versionadded:: 2.8
    #:
    #: Extra resources for this test.
    #:
    #: This field is for specifying custom resources needed by this test. These
    #: resources are defined in the `configuration
    #: <config_reference.html#.systems[].partitions[].resources>`__ of a system
    #: partition. For example, assume that two additional resources, named
    #: ``gpu`` and ``datawarp``, are defined in the configuration file as
    #: follows:
    #:
    #: ::
    #:
    #:     'resources': [
    #:         {
    #:             'name': 'gpu',
    #:             'options': ['--gres=gpu:{num_gpus_per_node}']
    #:         },
    #:         {
    #:             'name': 'datawarp',
    #:             'options': [
    #:                 '#DW jobdw capacity={capacity}',
    #:                 '#DW stage_in source={stagein_src}'
    #:             ]
    #:         }
    #:     ]
    #:
    #: A regression test may then instantiate the above resources by setting
    #: the :attr:`extra_resources` attribute as follows:
    #:
    #: ::
    #:
    #:     self.extra_resources = {
    #:         'gpu': {'num_gpus_per_node': 2}
    #:         'datawarp': {
    #:             'capacity': '100GB',
    #:             'stagein_src': '/foo'
    #:         }
    #:     }
    #:
    #: The generated batch script (for Slurm) will then contain the following
    #: lines:
    #:
    #: ::
    #:
    #:     #SBATCH --gres=gpu:2
    #:     #DW jobdw capacity=100GB
    #:     #DW stage_in source=/foo
    #:
    #: Notice that if the resource specified in the configuration uses an
    #: alternative directive prefix (in this case ``#DW``), this will replace
    #: the standard prefix of the backend scheduler (in this case ``#SBATCH``)
    #:
    #: If the resource name specified in this variable does not match a
    #: resource name in the partition configuration, it will be simply ignored.
    #: The :attr:`num_gpus_per_node` attribute translates internally to the
    #: ``_rfm_gpu`` resource, so that setting
    #: ``self.num_gpus_per_node = 2`` is equivalent to the following:
    #:
    #: ::
    #:
    #:     self.extra_resources = {'_rfm_gpu': {'num_gpus_per_node': 2}}
    #:
    #: :type: :class:`Dict[str, Dict[str, object]]`
    #: :default: ``{}``
    #:
    #: .. note::
    #:    .. versionchanged:: 2.9
    #:       A new more powerful syntax was introduced
    #:       that allows also custom job script directive prefixes.
    extra_resources = variable(typ.Dict[str, typ.Dict[str, object]],
                               value={}, loggable=True)

    #: .. versionadded:: 3.3
    #:
    #: Always build the source code for this test locally. If set to
    #: :class:`False`, ReFrame will spawn a build job on the partition where
    #: the test will run. Setting this to :class:`False` is useful when
    #: cross-compilation is not supported on the system where ReFrame is run.
    #: Normally, ReFrame will mark the test as a failure if the spawned job
    #: exits with a non-zero exit code. However, certain scheduler backends,
    #: such as the ``squeue`` do not set it. In such cases, it is the user's
    #: responsibility to check whether the build phase failed by adding an
    #: appropriate sanity check.
    #:
    #: :type: boolean : :default: :class:`True`
    build_locally = variable(typ.Bool, value=True, loggable=True)

    def __new__(cls, *args, **kwargs):
        obj = super().__new__(cls)

        # Determine the prefix
        try:
            prefix = cls._rfm_custom_prefix
        except AttributeError:
            if osext.is_interactive():
                prefix = os.getcwd()
            else:
                try:
                    prefix = cls._rfm_pinned_prefix
                except AttributeError:
                    prefix = os.path.abspath(
                        os.path.dirname(inspect.getfile(cls))
                    )

        # Prepare initialization of test defaults (variables and parameters are
        # injected after __new__ has returned, so we schedule this function
        # call as a pre-init hook).
        obj.__deferred_rfm_init = obj.__rfm_init__(*args,
                                                   prefix=prefix, **kwargs)

        # Build pipeline hook registry and add the pre-init hook
        cls._rfm_pipeline_hooks = cls._process_hook_registry()
        cls._rfm_pipeline_hooks['pre___init__'] = [obj.__pre_init__]

        # Attach the hooks to the pipeline stages
        for stage in _PIPELINE_STAGES:
            cls._add_hooks(stage)

        return obj

    @final
    def __pre_init__(self):
        '''Initialize the test defaults from a pre-init hook.'''
        self.__deferred_rfm_init.evaluate()

        # Build the default performance dict
        if not self.perf_variables:
            for fn in self._rfm_perf_fns.values():
                self.perf_variables[fn._rfm_perf_key] = fn(self)

    def __init__(self):
        pass

    @classmethod
    def __init_subclass__(cls, *, special=False, pin_prefix=False,
                          require_version=None, **kwargs):
        super().__init_subclass__(**kwargs)
        cls._rfm_override_final = special

        if require_version:
            cls._rfm_required_version = require_version
        elif not hasattr(cls, '_rfm_required_version'):
            cls._rfm_required_version = []

        # Insert the prefix to pin the test to if the test lives in a test
        # library with resources in it.
        if pin_prefix:
            cls._rfm_pinned_prefix = os.path.abspath(
                os.path.dirname(inspect.getfile(cls))
            )

    @deferrable
    def __rfm_init__(self, *args, prefix=None, **kwargs):
        if not self.is_fixture() and not hasattr(self, '_rfm_unique_name'):
            self._rfm_unique_name = type(self).variant_name(self.variant_num)

            # Add the parameters from the parameterized_test decorator.
            if args or kwargs:
                arg_names = map(lambda x: util.toalphanum(str(x)),
                                itertools.chain(args, kwargs.values()))
                self._rfm_unique_name += '_' + '_'.join(arg_names)
                self._rfm_old_style_params = True

        # Pass if descr is a required variable.
        if not hasattr(self, 'descr'):
            self.descr = self.display_name

        self._perfvalues = {}

        # Static directories of the regression check
        self._prefix = os.path.abspath(prefix)
        if (self.sourcesdir == 'src' and
            not os.path.isdir(os.path.join(self._prefix, self.sourcesdir))):
            self.sourcesdir = None

        # Runtime information of the test
        self._current_partition = None
        self._current_environ = None

        # Associated job
        self._job = None

        # Dynamic paths of the regression check; will be set in setup()
        self._stagedir = None
        self._outputdir = None
        self._stdout = None
        self._stderr = None

        # Compilation process output
        self._build_job = None
        self._compile_proc = None

        # Performance logging
        self._perf_logger = logging.null_logger

        # List of dependencies specified by the user
        self._userdeps = []

        # Weak reference to the test case associated with this check
        self._case = None

        if rt.runtime().get_option('general/0/non_default_craype'):
            self._cdt_environ = env.Environment(
                name='__rfm_cdt_environ',
                variables={
                    'LD_LIBRARY_PATH': '$CRAY_LD_LIBRARY_PATH:$LD_LIBRARY_PATH'
                }
            )
        else:
            # Just an empty environment
            self._cdt_environ = env.Environment('__rfm_cdt_environ')

        # Disabled hooks
        self._disabled_hooks = set()

    @classmethod
    def _process_hook_registry(cls):
        '''Process and validate the pipeline hooks.'''

        _pipeline_hooks = {}
        for stage, hks in cls.pipeline_hooks().items():
            # Pop the stage pre_/post_ prefix
            stage_name = stage.split('_', maxsplit=1)[1]

            if stage_name not in _USER_PIPELINE_STAGES:
                raise ValueError(
                    f'invalid pipeline stage ({stage_name!r}) in class '
                    f'{cls.__qualname__!r}'
                )
            elif stage == 'pre_init':
                raise ValueError(
                    f'{stage} hooks are not allowed ({cls.__qualname__})'
                )
            elif stage == 'post_init':
                stage = 'post___init__'
            elif stage == 'post_compile':
                stage = 'post_compile_wait'
            elif stage == 'post_run':
                stage = 'post_run_wait'

            _pipeline_hooks[stage] = hks

        return _pipeline_hooks

    @classmethod
    def _add_hooks(cls, stage):
        '''Decorate the pipeline stages.'''

        pipeline_hooks = cls._rfm_pipeline_hooks
        fn = getattr(cls, stage)
        new_fn = hooks.attach_hooks(pipeline_hooks)(fn)
        setattr(cls, '_rfm_pipeline_fn_' + stage, new_fn)

    def __getattribute__(self, name):
        if name in _PIPELINE_STAGES:
            name = f'_rfm_pipeline_fn_{name}'

        return super().__getattribute__(name)

    def __getattr__(self, name):
        ''' Intercept the special builtin-related AttributeError.'''

        if (name in self._rfm_var_space and
            not self._rfm_var_space[name].is_defined()):
            raise AttributeError(
                f'required variable {name!r} has not been set'
            ) from None
        else:
            raise AttributeError(
                f'{type(self).__qualname__!r} object has no attribute {name!r}'
            )

    # Export read-only views to interesting fields

    @loggable
    @property
    def unique_name(self):
        '''The unique name of this test.

        :type: :class:`str`

        .. versionadded:: 3.10.0
        '''
        return self._rfm_unique_name

    @property
    def name(self):
        '''The name of the test.

        This is an alias of :attr:`unique_name`.
        '''
        return self.unique_name

    @loggable
    @property
    def display_name(self):
        '''A human-readable version of the name this test.

        This name contains a string representation of the various parameters
        of this specific test variant.

        :type: :class:`str`

        .. note::
           The display name may not be unique.

        .. versionadded:: 3.10.0

        '''
        def _format_params(cls, info, prefix=' %'):
            name = ''
            for p, v in info['params'].items():
                format_fn = cls.raw_params[p].format
                name += f'{prefix}{p}={format_fn(v)}'

            for f, v in info['fixtures'].items():
                if isinstance(v, tuple):
                    # This is join fixture
                    continue

                fixt = cls.fixture_space[f]
                name += _format_params(fixt.cls, v, f'{prefix}{f}.')

                # Append any variables set for the fixtures
                for var, val in fixt.variables.items():
                    name += f'{prefix}{f}.{var}={val}'

            return name

        if hasattr(self, '_rfm_old_style_params'):
            return self.unique_name

        if hasattr(self, '_rfm_display_name'):
            return self._rfm_display_name

        cls = type(self)
        basename = cls.__name__
        variant_info = cls.get_variant_info(self.variant_num, recurse=True)
        self._rfm_display_name = basename + _format_params(cls, variant_info)
        if self.is_fixture():
            # Add the variable info and scope
            fixt_data = self._rfm_fixt_data
            suffix = ''.join(f' %{k}={v}' for k,
                             v in fixt_data.variables.items())
            suffix += f' ~{fixt_data.scope_enc}'
            self._rfm_display_name += suffix

        return self._rfm_display_name

    @property
    def current_environ(self):
        '''The programming environment that the regression test is currently
        executing with.

        This is set by the framework during the :func:`setup` phase.

        :type: :class:`reframe.core.environments.ProgEnvironment`.
        '''
        return self._current_environ

    @property
    def current_partition(self):
        '''The system partition the regression test is currently executing on.

        This is set by the framework during the :func:`setup` phase.

        :type: :class:`reframe.core.systems.SystemPartition`.
        '''
        return self._current_partition

    @property
    def current_system(self):
        '''The system the regression test is currently executing on.

        This is set by the framework during the initialization phase.

        :type: :class:`reframe.core.systems.System`.
        '''
        return rt.runtime().system

    @property
    def variant_num(self):
        '''The variant number of the test.

        This number should be treated as a unique ID representing a unique
        combination of the available parameter and fixture variants.

        :type: :class:`int`
        '''
        return getattr(self, '_rfm_variant_num', None)

    @property
    def param_variant(self):
        '''The point in the parameter space for the test.

        This can be seen as an index to the paraemter space representing a
        unique combination of the parameter values. This number is directly
        mapped from ``variant_num``.

        :type: :class:`int`
        '''
        return getattr(self, '_rfm_param_variant', None)

    @property
    def fixture_variant(self):
        '''The point in the fixture space for the test.

        This can be seen as an index to the fixture space representing a
        unique combination of the fixture variants. This number is directly
        mapped from ``variant_num``.

        :type: :class:`int`
        '''
        return getattr(self, '_rfm_fixt_variant', None)

    def set_var_default(self, name, value):
        '''Set the default value of a variable if variable is undefined.

        A variable is undefined if it is declared and required and no value is
        yet assigned to it.

        :param name: The name of the variable.
        :param value: The value to set the variable to.
        :raises ValueError: If the variable does not exist

        .. versionadded:: 3.10.1

        '''
        var_space = type(self).var_space
        if name not in var_space:
            raise ValueError(f'no such variable: {name!r}')

        if not var_space[name].is_defined():
            setattr(self, name, value)

    @loggable
    @property
    def perfvalues(self):
        return util.MappingView(self._perfvalues)

    @property
    def job(self):
        '''The job descriptor associated with this test.

        This is set by the framework during the :func:`setup` phase.

        :type: :class:`reframe.core.schedulers.Job`.
        '''
        return self._job

    @property
    def logger(self):
        '''A logger associated with this test.

        You can use this logger to log information for your test.
        '''
        return logging.getlogger()

    @loggable
    @property
    def prefix(self):
        '''The prefix directory of the test.

        :type: :class:`str`.
        '''
        return self._prefix

    @loggable
    @property
    def stagedir(self):
        '''The stage directory of the test.

        This is set during the :func:`setup` phase.

        :type: :class:`str`.
        '''
        return self._stagedir

    @loggable
    @property
    def outputdir(self):
        '''The output directory of the test.

        This is set during the :func:`setup` phase.

        .. versionadded:: 2.13

        :type: :class:`str`.
        '''
        return self._outputdir

    @property
    @deferrable
    def stdout(self):
        '''The name of the file containing the standard output of the test.

        This is set during the :func:`setup` phase.

        This attribute is evaluated lazily, so it can by used inside sanity
        expressions.

        :type: :class:`str` or :class:`None` if a run job has not yet been
            created.
        '''
        return self.job.stdout if self.job else None

    @property
    @deferrable
    def stderr(self):
        '''The name of the file containing the standard error of the test.

        This is set during the :func:`setup` phase.

        This attribute is evaluated lazily, so it can by used inside sanity
        expressions.

        :type: :class:`str` or :class:`None` if a run job has not yet been
            created.
        '''
        return self.job.stderr if self.job else None

    @property
    def build_job(self):
        return self._build_job

    @property
    @deferrable
    def build_stdout(self):
        return self.build_job.stdout if self.build_job else None

    @property
    @deferrable
    def build_stderr(self):
        return self.build_job.stderr if self.build_job else None

    # Various properties useful only for logging

    @loggable_as('system')
    @property
    def _system_name(self):
        return self.current_system.name

    @loggable_as('partition')
    @property
    def _partition_name(self):
        if self.current_partition:
            return self.current_partition.name

    @loggable_as('environ')
    @property
    def _environ_name(self):
        if self.current_environ:
            return self.current_environ.name

    @loggable_as('jobid')
    @property
    def _jobid(self):
        if self.job:
            return self.job.jobid

    @loggable_as('job_completion_time_unix')
    @property
    def _job_completion_time(self):
        if self.job:
            return self.job.completion_time

    @loggable_as('job_exitcode')
    @property
    def _job_exitcode(self):
        if self.job:
            return self.job.exitcode

    @loggable_as('job_nodelist')
    @property
    def _job_nodelist(self):
        if self.job:
            return self.job.nodelist

    def info(self):
        '''Provide live information for this test.

        This method is used by the front-end to print the status message
        during the test's execution. This function is also called to provide
        the message for the `check_info
        <config_reference.html#.logging[].handlers[].format>`__ logging
        attribute.
        By default, it returns a message reporting the test name, the current
        partition and the current programming environment that the test is
        currently executing on.

        .. versionadded:: 2.10

        :returns: a string with an informational message about this test

        .. note ::
           When overriding this method, you should pay extra attention on how
           you use the :class:`RegressionTest`'s attributes, because this
           method may be called at any point of the test's lifetime.
        '''

        ret = self.display_name
        if self.current_partition:
            ret += f' @{self.current_partition.fullname}'

        if self.current_environ:
            ret += f'+{self.current_environ.name}'

        return ret

    def is_local(self):
        '''Check if the test will execute locally.

        A test executes locally if the :attr:`local` attribute is set or if the
        current partition's scheduler does not support job submission.
        '''
        if self._current_partition is None:
            return self.local

        return self.local or self._current_partition.scheduler.is_local

    def is_fixture(self):
        '''Check if the test is a fixture.'''
        return getattr(self, '_rfm_is_fixture', False)

    def _resolve_fixtures(self):
        '''Resolve the fixture dependencies and inject the fixture handle.

        The fixture handle will point directly to the fixture object when the
        associated fixture uses a 'fork' action. However, when a fixture uses
        the 'join' action, the injected handle will point to a list with all
        the available fixture variants.
        '''

        current_part = self.current_partition.fullname
        current_env = self.current_environ.name

        # Get the declared and registered fixtures
        fixtures = type(self)._rfm_fixture_space
        registry = getattr(self, '_rfm_fixture_registry', None)

        # If this instance does not have a variant number, return
        if self.fixture_variant is None:
            return

        # Get the fixture variants required for this test variant.
        # This would retrieve the same information than when calling
        # ``type(self).get_variant_info(self.variant_num)['fixtures']``.
        target_fixt_variants = type(self).fixture_space[self.fixture_variant]

        for handle_name, f in fixtures.items():
            # Get the target variants for this fixture
            target_variants = target_fixt_variants[handle_name]

            # Prepare the getdep argumens based on the fixture's scope
            if f.scope == 'session':
                part = '*'
                environ = '*'
            elif f.scope == 'partition':
                part = None
                environ = '*'
            else:
                part = None
                environ = None

            # List to store all the targeted fixture variants
            deps = []

            # Scan the fixture registry and resolve the fixtures.
            # NOTE: The fixture registry can have multiple fixture instances
            # registered under the same fixture class. So the loop below must
            # also inspect the fixture data the instance was registered with.
            for fixt_name, fixt_data in registry[f.cls].items():
                if f.scope != fixt_data.scope:
                    continue
                elif fixt_data.variant_num not in target_variants:
                    continue
                elif f.scope == 'partition':
                    if fixt_data.partitions[0] != current_part:
                        continue
                elif f.scope == 'environment':
                    if (fixt_data.environments[0] != current_env or
                        fixt_data.partitions[0] != current_part):
                        continue

                # Resolve the fixture
                deps.append(self.getdep(fixt_name, environ, part))

            if f.action == 'fork':
                # When using the fork action, a fixture handle can only have
                # a single fixture instance attached. This could only happen
                # if either any of the above ifs is buggy or if a fixture with
                # a fork action ever has more than one index per fork variant.
                # None of this can happen from user input, but this must stay
                # here to ensure the unit tests do not fail silently.
                if len(deps) > 1:
                    raise PipelineError(
                        f'fixture {handle_name!r} has more than one instances'
                    )

                deps = deps[0]

            # Inject the fixtures
            setattr(self, handle_name, deps)

    def _setup_paths(self):
        '''Setup the check's dynamic paths.'''
        self.logger.debug('Setting up test paths')
        try:
            runtime = rt.runtime()
            self._stagedir = runtime.make_stagedir(
                self.current_system.name, self._current_partition.name,
                self._current_environ.name, self.unique_name
            )
            self._outputdir = runtime.make_outputdir(
                self.current_system.name, self._current_partition.name,
                self._current_environ.name, self.unique_name
            )
        except OSError as e:
            raise PipelineError('failed to set up paths') from e

    def _setup_job(self, name, force_local=False, **job_opts):
        '''Setup the job related to this check.'''

        if force_local:
            scheduler = getscheduler('local')()
            launcher = getlauncher('local')()
        else:
            scheduler = self._current_partition.scheduler
            launcher = self._current_partition.launcher_type()

        self.logger.debug(
            f'Setting up job {name!r} '
            f'(scheduler: {scheduler.registered_name!r}, '
            f'launcher: {launcher.registered_name!r})'
        )
        return Job.create(scheduler,
                          launcher,
                          name=name,
                          workdir=self._stagedir,
                          sched_access=self._current_partition.access,
                          **job_opts)

    def _setup_perf_logging(self):
        self._perf_logger = logging.getperflogger(self)

    @final
    def setup(self, partition, environ, **job_opts):
        '''The setup phase of the regression test pipeline.

        :arg partition: The system partition to set up this test for.
        :arg environ: The environment to set up this test for.
        :arg job_opts: Options to be passed through to the backend scheduler.
            When overriding this method users should always pass through
            ``job_opts`` to the base class method.
        :raises reframe.core.exceptions.ReframeError: In case of errors.

        .. warning::

           .. versionchanged:: 3.0
              You may not override this method directly unless you are in
              special test. See `here
              <migration_2_to_3.html#force-override-a-pipeline-method>`__ for
              more details.

           .. versionchanged:: 3.4
              Overriding this method directly in no longer allowed. See `here
              <migration_2_to_3.html#force-override-a-pipeline-method>`__ for
              more details.

        '''
        self._current_partition = partition
        self._current_environ = environ
        self._setup_paths()
        self._resolve_fixtures()
        self._job = self._setup_job(f'rfm_{self.unique_name}_job',
                                    self.local,
                                    **job_opts)
        self._build_job = self._setup_job(f'rfm_{self.unique_name}_build',
                                          self.local or self.build_locally,
                                          **job_opts)

    def _copy_to_stagedir(self, path):
        self.logger.debug(f'Copying {path} to stage directory')
        self.logger.debug(f'Symlinking files: {self.readonly_files}')
        try:
            osext.copytree_virtual(
                path, self._stagedir, self.readonly_files, dirs_exist_ok=True
            )
        except (OSError, ValueError, TypeError) as e:
            raise PipelineError('copying of files failed') from e

    def _clone_to_stagedir(self, url):
        self.logger.debug(f'Cloning URL {url} into stage directory')
        osext.git_clone(
            self.sourcesdir, self._stagedir,
            timeout=rt.runtime().get_option('general/0/git_timeout')
        )

    @final
    def compile(self):
        '''The compilation phase of the regression test pipeline.

        :raises reframe.core.exceptions.ReframeError: In case of errors.

        .. warning::

           .. versionchanged:: 3.0
              You may not override this method directly unless you are in
              special test. See `here
              <migration_2_to_3.html#force-override-a-pipeline-method>`__ for
              more details.

           .. versionchanged:: 3.4
              Overriding this method directly in no longer allowed. See `here
              <migration_2_to_3.html#force-override-a-pipeline-method>`__ for
              more details.

        '''
        if not self._current_environ:
            raise PipelineError('no programming environment set')

        # Copy the check's resources to the stage directory
        if self.sourcesdir:
            try:
                commonpath = os.path.commonpath([self.sourcesdir,
                                                 self.sourcepath])
            except ValueError:
                commonpath = None

            if commonpath:
                self.logger.warn(
                    f'sourcepath {self.sourcepath!r} is a subdirectory of '
                    f'sourcesdir {self.sourcesdir!r}, but it will be '
                    f'interpreted as relative to it'
                )

            if osext.is_url(self.sourcesdir):
                self._clone_to_stagedir(self.sourcesdir)
            else:
                self._copy_to_stagedir(os.path.join(self._prefix,
                                                    self.sourcesdir))

        # Set executable (only if hasn't been provided)
        if not hasattr(self, 'executable'):
            self.executable = os.path.join('.', self.unique_name)

        # Verify the sourcepath and determine the sourcepath in the stagedir
        if (os.path.isabs(self.sourcepath) or
                os.path.normpath(self.sourcepath).startswith('..')):
            raise PipelineError(
                'self.sourcepath is an absolute path or does not point to a '
                'subfolder or a file contained in self.sourcesdir: ' +
                self.sourcepath
            )

        staged_sourcepath = os.path.join(self._stagedir, self.sourcepath)
        if os.path.isdir(staged_sourcepath):
            if not self.build_system:
                # Try to guess the build system
                cmakelists = os.path.join(staged_sourcepath, 'CMakeLists.txt')
                configure_ac = os.path.join(staged_sourcepath, 'configure.ac')
                configure_in = os.path.join(staged_sourcepath, 'configure.in')
                if os.path.exists(cmakelists):
                    self.build_system = 'CMake'
                    self.build_system.builddir = 'rfm_build'
                elif (os.path.exists(configure_ac) or
                      os.path.exists(configure_in)):
                    self.build_system = 'Autotools'
                    self.build_system.builddir = 'rfm_build'
                else:
                    self.build_system = 'Make'

            self.build_system.srcdir = self.sourcepath
        else:
            if not self.build_system:
                self.build_system = 'SingleSource'

            self.build_system.srcfile = self.sourcepath
            self.build_system.executable = self.executable

        user_environ = env.Environment(type(self).__name__,
                                       self.modules, self.variables.items())
        environs = [self._current_partition.local_env, self._current_environ,
                    user_environ, self._cdt_environ]
        self._build_job.time_limit = (
            self.build_time_limit or rt.runtime().get_option(
                f'systems/0/partitions/@{self.current_partition.name}'
                f'/time_limit')
        )
        with osext.change_dir(self._stagedir):
            # Prepare build job
            build_commands = [
                *self.prebuild_cmds,
                *self.build_system.emit_build_commands(self._current_environ),
                *self.postbuild_cmds
            ]
            try:
                self._build_job.prepare(
                    build_commands, environs,
                    self._current_partition.prepare_cmds,
                    login=rt.runtime().get_option('general/0/use_login_shell'),
                    trap_errors=True
                )
            except OSError as e:
                raise PipelineError('failed to prepare build job') from e

            self._build_job.submit()

    @final
    def compile_wait(self):
        '''Wait for compilation phase to finish.

        .. versionadded:: 2.13

        .. warning::

           .. versionchanged:: 3.0
              You may not override this method directly unless you are in
              special test. See `here
              <migration_2_to_3.html#force-override-a-pipeline-method>`__ for
              more details.

           .. versionchanged:: 3.4
              Overriding this method directly in no longer allowed. See `here
              <migration_2_to_3.html#force-override-a-pipeline-method>`__ for
              more details.

        '''
        self._build_job.wait()

        # We raise a BuildError when we an exit code and it is non zero
        if self._build_job.exitcode:
            raise BuildError(self._build_job.stdout,
                             self._build_job.stderr, self._stagedir)

        with osext.change_dir(self._stagedir):
            self.build_system.post_build(self._build_job)

    @final
    def run(self):
        '''The run phase of the regression test pipeline.

        This call is non-blocking.
        It simply submits the job associated with this test and returns.

        .. warning::

           .. versionchanged:: 3.0
              You may not override this method directly unless you are in
              special test. See `here
              <migration_2_to_3.html#force-override-a-pipeline-method>`__ for
              more details.

           .. versionchanged:: 3.4
              Overriding this method directly in no longer allowed. See `here
              <migration_2_to_3.html#force-override-a-pipeline-method>`__ for
              more details.

        '''
        if not self.current_system or not self._current_partition:
            raise PipelineError('no system or system partition is set')

        if self.container_platform:
            try:
                cp_name = type(self.container_platform).__name__
                cp_env = self._current_partition.container_environs[cp_name]
            except KeyError as e:
                raise PipelineError(
                    'container platform not configured '
                    'on the current partition: %s' % e) from None

            self.container_platform.validate()

            # We replace executable and executable_opts in case of containers
            self.executable = self.container_platform.launch_command(
                self.stagedir)
            self.executable_opts = []
            prepare_container = self.container_platform.emit_prepare_commands(
                self.stagedir)
            if prepare_container:
                self.prerun_cmds += prepare_container

        self.job.num_tasks = self.num_tasks
        self.job.num_tasks_per_node = self.num_tasks_per_node
        self.job.num_tasks_per_core = self.num_tasks_per_core
        self.job.num_tasks_per_socket = self.num_tasks_per_socket
        self.job.num_cpus_per_task = self.num_cpus_per_task
        self.job.use_smt = self.use_multithreading
        self.job.time_limit = (self.time_limit or rt.runtime().get_option(
            f'systems/0/partitions/@{self.current_partition.name}/time_limit')
        )
        self.job.max_pending_time = self.max_pending_time
        self.job.exclusive_access = self.exclusive_access
        exec_cmd = [self.job.launcher.run_command(self.job),
                    self.executable, *self.executable_opts]

        if self.build_system:
            prepare_cmds = self.build_system.prepare_cmds()
        else:
            prepare_cmds = []

        commands = [
            *prepare_cmds,
            *self.prerun_cmds,
            ' '.join(exec_cmd).strip(),
            *self.postrun_cmds
        ]
        user_environ = env.Environment(type(self).__name__,
                                       self.modules, self.variables.items())
        environs = [
            self._current_partition.local_env,
            self._current_environ,
            user_environ,
            self._cdt_environ
        ]
        if self.container_platform and cp_env:
            environs = [
                self._current_partition.local_env,
                self._current_environ,
                cp_env,
                user_environ,
                self._cdt_environ
            ]

        # num_gpus_per_node is a managed resource
        if self.num_gpus_per_node > 0:
            self.extra_resources.setdefault(
                '_rfm_gpu', {'num_gpus_per_node': self.num_gpus_per_node}
            )

        # Get job options from managed resources and prepend them to
        # job_opts. We want any user supplied options to be able to
        # override those set by the framework.
        resources_opts = []
        for r, v in self.extra_resources.items():
            resources_opts.extend(
                self._current_partition.get_resource(r, **v))

        self._job.options = resources_opts + self._job.options
        with osext.change_dir(self._stagedir):
            try:
                self.logger.debug('Generating the run script')
                self._job.prepare(
                    commands, environs,
                    self._current_partition.prepare_cmds,
                    login=rt.runtime().get_option('general/0/use_login_shell'),
                    trap_errors=rt.runtime().get_option(
                        'general/0/trap_job_errors'
                    )
                )
            except OSError as e:
                raise PipelineError('failed to prepare run job') from e

            self._job.submit()

        self.logger.debug(f'Spawned run job (id={self.job.jobid})')

        # Update num_tasks if test is flexible
        if self.job.sched_flex_alloc_nodes:
            self.num_tasks = self.job.num_tasks

    @final
    def compile_complete(self):
        '''Check if the build phase has completed.

        :returns: :class:`True` if the associated build job has finished,
            :class:`False` otherwise.

            If no job descriptor is yet associated with this test,
            :class:`True` is returned.
        :raises reframe.core.exceptions.ReframeError: In case of errors.

        '''
        if not self._build_job:
            return True

        return self._build_job.finished()

    @final
    def run_complete(self):
        '''Check if the run phase has completed.

        :returns: :class:`True` if the associated job has finished,
            :class:`False` otherwise.

            If no job descriptor is yet associated with this test,
            :class:`True` is returned.
        :raises reframe.core.exceptions.ReframeError: In case of errors.

        .. warning::
           You may not override this method directly unless you are in
           special test. See `here
           <migration_2_to_3.html#force-override-a-pipeline-method>`__ for
           more details.


           .. versionchanged:: 3.4
              Overriding this method directly in no longer allowed. See `here
              <migration_2_to_3.html#force-override-a-pipeline-method>`__ for
              more details.

        '''
        if not self._job:
            return True

        return self._job.finished()

    @final
    def run_wait(self):
        '''Wait for the run phase of this test to finish.

        :raises reframe.core.exceptions.ReframeError: In case of errors.

        .. warning::
           You may not override this method directly unless you are in
           special test. See `here
           <migration_2_to_3.html#force-override-a-pipeline-method>`__ for
           more details.

           .. versionchanged:: 3.4
              Overriding this method directly in no longer allowed. See `here
              <migration_2_to_3.html#force-override-a-pipeline-method>`__ for
              more details.

        '''
        self._job.wait()

    @final
    def sanity(self):
        self.check_sanity()

    @final
    def performance(self):
        try:
            self.check_performance()
        except PerformanceError:
            if self.strict_check:
                raise

    @final
    def check_sanity(self):
        '''The sanity checking phase of the regression test pipeline.

        :raises reframe.core.exceptions.SanityError: If the sanity check fails.
        :raises reframe.core.exceptions.ReframeSyntaxError: If the sanity
            function cannot be resolved due to ambiguous syntax.

        .. warning::

           .. versionchanged:: 3.0
              You may not override this method directly unless you are in
              special test. See `here
              <migration_2_to_3.html#force-override-a-pipeline-method>`__ for
              more details.

           .. versionchanged:: 3.4
              Overriding this method directly in no longer allowed. See `here
              <migration_2_to_3.html#force-override-a-pipeline-method>`__ for
              more details.

        '''

        if hasattr(self, '_rfm_sanity'):
            # Using more than one type of syntax to set the sanity patterns is
            # not allowed.
            if hasattr(self, 'sanity_patterns'):
                raise ReframeSyntaxError(
                    f"assigning a sanity function to the 'sanity_patterns' "
                    f"variable conflicts with using the 'sanity_function' "
                    f"decorator (class {self.__class__.__qualname__})"
                )

            self.sanity_patterns = self._rfm_sanity()

        if rt.runtime().get_option('general/0/trap_job_errors'):
            sanity_patterns = [
                sn.assert_eq(self.job.exitcode, 0,
                             msg='job exited with exit code {0}')
            ]
            if hasattr(self, 'sanity_patterns'):
                sanity_patterns.append(self.sanity_patterns)

            self.sanity_patterns = sn.all(sanity_patterns)
        elif not hasattr(self, 'sanity_patterns'):
            raise SanityError('sanity_patterns not set')

        with osext.change_dir(self._stagedir):
            success = sn.evaluate(self.sanity_patterns)
            if not success:
                raise SanityError()

    @final
    def check_performance(self):
        '''The performance checking phase of the regression test pipeline.

        :raises reframe.core.exceptions.SanityError: If the performance check
            fails.

        .. warning::

           .. versionchanged:: 3.0
              You may not override this method directly unless you are in
              special test. See `here
              <migration_2_to_3.html#force-override-a-pipeline-method>`__ for
              more details.

           .. versionchanged:: 3.4
              Overriding this method directly in no longer allowed. See `here
              <migration_2_to_3.html#force-override-a-pipeline-method>`__ for
              more details.

        '''

        with osext.change_dir(self._stagedir):
            if self.perf_variables or self._rfm_perf_fns:
                if hasattr(self, 'perf_patterns'):
                    raise ReframeSyntaxError(
                        f"assigning a value to 'perf_patterns' conflicts ",
                        f"with using the 'performance_function' decorator ",
                        f"or setting a value to 'perf_variables'"
                    )

                # Log the performance variables
                self._setup_perf_logging()
                for tag, expr in self.perf_variables.items():
                    try:
                        value = expr.evaluate()
                        unit = expr.unit
                    except Exception as e:
                        logging.getlogger().warning(
                            f'skipping evaluation of performance variable '
                            f'{tag!r}: {e}'
                        )
                        continue

                    key = f'{self._current_partition.fullname}:{tag}'
                    try:
                        ref = self.reference[key]

                        # If units are also provided in the reference, raise
                        # a warning if they match with the units provided by
                        # the performance function.
                        if len(ref) == 4:
                            if ref[3] != unit:
                                logging.getlogger().warning(
                                    f'reference unit ({key!r}) for the '
                                    f'performance variable {tag!r} '
                                    f'does not match the unit specified '
                                    f'in the performance function ({unit!r}): '
                                    f'{unit!r} will be used'
                                )

                            # Pop the unit from the ref tuple (redundant)
                            ref = ref[:3]
                    except KeyError:
                        ref = (0, None, None)

                    self._perfvalues[key] = (value, *ref, unit)
                    self._perf_logger.log_performance(logging.INFO, tag, value,
                                                      *ref, unit)
            elif not hasattr(self, 'perf_patterns'):
                return
            else:
                self._setup_perf_logging()
                # Check if default reference perf values are provided and
                # store all the variables tested in the performance check
                has_default = False
                variables = set()
                for key, ref in self.reference.items():
                    keyparts = key.split(self.reference.scope_separator)
                    system = keyparts[0]
                    varname = keyparts[-1]
                    unit = ref[3]
                    variables.add((varname, unit))
                    if system == '*':
                        has_default = True
                        break

                if not has_default:
                    if not variables:
                        # If empty, it means that self.reference was empty, so
                        # try to infer their name from perf_patterns
                        variables = {(name, None)
                                     for name in self.perf_patterns.keys()}

                    for var in variables:
                        name, unit = var
                        ref_tuple = (0, None, None, unit)
                        self.reference.update({'*': {name: ref_tuple}})

                # We first evaluate and log all performance values and then we
                # check them against the reference. This way we always log them
                # even if the don't meet the reference.
                for tag, expr in self.perf_patterns.items():
                    value = sn.evaluate(expr)
                    key = f'{self._current_partition.fullname}:{tag}'
                    if key not in self.reference:
                        raise SanityError(
                            f'tag {tag!r} not resolved in references for '
                            f'{self._current_partition.fullname}'
                        )

                    self._perfvalues[key] = (value, *self.reference[key])
                    self._perf_logger.log_performance(logging.INFO, tag, value,
                                                      *self.reference[key])

            # Check the performance variables against their references.
            for key, values in self._perfvalues.items():
                val, ref, low_thres, high_thres, *_ = values

                # Verify that val is a number
                if not isinstance(val, numbers.Number):
                    raise SanityError(
                        f'the value extracted for performance variable '
                        f'{key!r} is not a number: {val}'
                    )

                tag = key.split(':')[-1]
                try:
                    sn.evaluate(
                        sn.assert_reference(
                            val, ref, low_thres, high_thres,
                            msg=('failed to meet reference: %s={0}, '
                                 'expected {1} (l={2}, u={3})' % tag))
                    )
                except SanityError as e:
                    raise PerformanceError(e)

    def _copy_job_files(self, job, dst):
        if job is None:
            return

        stdout = os.path.join(self._stagedir, job.stdout)
        stderr = os.path.join(self._stagedir, job.stderr)
        script = os.path.join(self._stagedir, job.script_filename)
        shutil.copy(stdout, dst)
        shutil.copy(stderr, dst)
        shutil.copy(script, dst)

    def _copy_to_outputdir(self):
        '''Copy check's interesting files to the output directory.'''
        self.logger.debug('Copying test files to output directory')
        self._copy_job_files(self._job, self.outputdir)
        self._copy_job_files(self._build_job, self.outputdir)

        with osext.change_dir(self.stagedir):
            # Copy files specified by the user, but expand any glob patterns
            keep_files = itertools.chain(
                *(glob.iglob(f) for f in self.keep_files)
            )
            for f in keep_files:
                f = os.path.abspath(f)
                if os.path.isdir(f):
                    # We need to keep the directory structure when copying
                    # over to outputdir
                    dst = os.path.join(
                        self.outputdir, os.path.relpath(f, self.stagedir)
                    )
                    osext.copytree(f, dst, dirs_exist_ok=True)
                else:
                    shutil.copy2(f, self.outputdir)

    @final
    def cleanup(self, remove_files=False):
        '''The cleanup phase of the regression test pipeline.

        :arg remove_files: If :class:`True`, the stage directory associated
            with this test will be removed.

        .. warning::

           .. versionchanged:: 3.0
              You may not override this method directly unless you are in
              special test. See `here
              <migration_2_to_3.html#force-override-a-pipeline-method>`__ for
              more details.

           .. versionchanged:: 3.4
              Overriding this method directly in no longer allowed. See `here
              <migration_2_to_3.html#force-override-a-pipeline-method>`__ for
              more details.

        '''
        aliased = os.path.samefile(self._stagedir, self._outputdir)
        if aliased:
            self.logger.debug(
                f'outputdir and stagedir are the same; copying skipped'
            )
        else:
            self._copy_to_outputdir()

        if remove_files:
            self.logger.debug('Removing stage directory')
            osext.rmtree(self._stagedir)

    # Dependency API

    def user_deps(self):
        return util.SequenceView(self._userdeps)

    def depends_on(self, target, how=None, *args, **kwargs):
        '''Add a dependency to another test.

        :arg target: The name of the test that this one will depend on.
        :arg how: A callable that defines how the test cases of this test
            depend on the the test cases of the target test.
            This callable should accept two arguments:

            - The source test case (i.e., a test case of this test)
              represented as a two-element tuple containing the names of the
              partition and the environment of the current test case.
            - Test destination test case (i.e., a test case of the target
              test) represented as a two-element tuple containing the names of
              the partition and the environment of the current target test
              case.

            It should return :class:`True` if a dependency between the source
            and destination test cases exists, :class:`False` otherwise.

            This function will be called multiple times by the framework when
            the test DAG is constructed, in order to determine the
            connectivity of the two tests.

            In the following example, this test depends on ``T1`` when their
            partitions match, otherwise their test cases are independent.

            .. code-block:: python

                def by_part(src, dst):
                    p0, _ = src
                    p1, _  = dst
                    return p0 == p1

                self.depends_on('T0', how=by_part)

            The framework offers already a set of predefined relations between
            the test cases of inter-dependent tests. See the
            :mod:`reframe.utility.udeps` for more details.

            The default ``how`` function is
            :func:`reframe.utility.udeps.by_case`, where test cases on
            different partitions and environments are independent.

        .. seealso::
           - :doc:`dependencies`
           - :ref:`test-case-deps-management`



        .. versionadded:: 2.21

        .. versionchanged:: 3.3
           Dependencies between test cases from different partitions are now
           allowed. The ``how`` argument now accepts a callable.

         .. deprecated:: 3.3
            Passing an integer to the ``how`` argument as well as using the
            ``subdeps`` argument is deprecated.

        .. versionchanged:: 4.0.0
           Passing an integer to the ``how`` argument is no longer supported.

        '''
        if not isinstance(target, str):
            raise TypeError("target argument must be of type: `str'")

        if how is None:
            how = udeps.by_case

        if not callable(how):
            raise TypeError("'how' argument must be callable")

        self._userdeps.append((target, how))

    def getdep(self, target, environ=None, part=None):
        '''Retrieve the test case of a target dependency.

        This is a low-level method. The :func:`@require_deps
        <reframe.core.decorators.require_deps>` decorators should be
        preferred.

        :arg target: The name of the target dependency to be retrieved.
        :arg environ: The name of the programming environment that will be
            used to retrieve the test case of the target test. If ``None``,
            :attr:`RegressionTest.current_environ` will be used.

        .. versionadded:: 2.21

        .. versionchanged:: 3.8.0
           Setting ``environ`` or ``part`` to ``'*'`` will skip the match
           check on the environment and partition, respectively.

        '''
        if self.current_environ is None:
            raise DependencyError(
                'cannot resolve dependencies before the setup phase'
            )

        if environ is None:
            environ = self.current_environ.name

        if part is None:
            part = self.current_partition.name

        if self._case is None or self._case() is None:
            raise DependencyError('no test case is associated with this test')

        for d in self._case().deps:
            mask = int(d.check.unique_name == target)
            mask |= (int(d.partition.name == part) | int(part == '*')) << 1
            mask |= (int(d.environ.name == environ) | int(environ == '*')) << 2
            if mask == 7:
                return d.check

        raise DependencyError(f'could not resolve dependency to ({target!r}, '
                              f'{part!r}, {environ!r})')

    def skip(self, msg=None):
        '''Skip test.

        :arg msg: A message explaining why the test was skipped.

        .. versionadded:: 3.5.1
        '''
        raise SkipTestError(msg)

    def skip_if(self, cond, msg=None):
        '''Skip test if condition is true.

        :arg cond: The condition to check for skipping the test.
        :arg msg: A message explaining why the test was skipped.

        .. versionadded:: 3.5.1
        '''
        if cond:
            self.skip(msg)

    def skip_if_no_procinfo(self, msg=None):
        '''Skip test if no processor topology information is available.

        This method has effect only if called after the ``setup`` stage.

        :arg msg: A message explaining why the test was skipped.
            If not specified, a default message will be used.

        .. versionadded:: 3.9.1
        '''
        if not self.current_partition:
            return

        proc = self.current_partition.processor
        pname = self.current_partition.fullname
        if msg is None:
            msg = f'no topology information found for partition {pname!r}'

        self.skip_if(not proc.info, msg)

    def __str__(self):
        return f'{self.unique_name} [{self.display_name}]'

    def __eq__(self, other):
        if not isinstance(other, RegressionTest):
            return NotImplemented

        return self.unique_name == other.unique_name

    def __hash__(self):
        return hash(self.unique_name)

    def __rfm_json_decode__(self, json):
        # 'tags' are decoded as list, so we convert them to a set
        self.tags = set(json['tags'])


class RunOnlyRegressionTest(RegressionTest, special=True):
    '''Base class for run-only regression tests.

    This class is also directly available under the top-level :mod:`reframe`
    module.
    '''

    _rfm_regression_class_kind = _RFM_TEST_KIND_RUN

    def setup(self, partition, environ, **job_opts):
        '''The setup stage of the regression test pipeline.

        Similar to the :func:`RegressionTest.setup`, except that no build job
        is created for this test.
        '''
        self._current_partition = partition
        self._current_environ = environ
        self._setup_paths()
        self._job = self._setup_job(f'rfm_{self.unique_name}_job',
                                    self.local, **job_opts)
        self._resolve_fixtures()

    def compile(self):
        '''The compilation phase of the regression test pipeline.

        This is a no-op for this type of test.
        '''

    def compile_wait(self):
        '''Wait for compilation phase to finish.

        This is a no-op for this type of test.
        '''

    def run(self):
        '''The run phase of the regression test pipeline.

        The resources of the test are copied to the stage directory and the
        rest of execution is delegated to the :func:`RegressionTest.run()`.
        '''
        if self.sourcesdir:
            if osext.is_url(self.sourcesdir):
                self._clone_to_stagedir(self.sourcesdir)
            else:
                self._copy_to_stagedir(os.path.join(self._prefix,
                                                    self.sourcesdir))

        super().run()


class CompileOnlyRegressionTest(RegressionTest, special=True):
    '''Base class for compile-only regression tests.

    These tests are by default local and will skip the run phase of the
    regression test pipeline.

    The standard output and standard error of the test will be set to those of
    the compilation stage.

    This class is also directly available under the top-level :mod:`reframe`
    module.
    '''

    _rfm_regression_class_kind = _RFM_TEST_KIND_COMPILE

    def setup(self, partition, environ, **job_opts):
        '''The setup stage of the regression test pipeline.

        Similar to the :func:`RegressionTest.setup`, except that no run job
        is created for this test.
        '''
        # No need to setup the job for compile-only checks
        self._current_partition = partition
        self._current_environ = environ
        self._setup_paths()
        self._build_job = self._setup_job(f'rfm_{self.unique_name}_build',
                                          self.local or self.build_locally,
                                          **job_opts)
        self._resolve_fixtures()

    @property
    @deferrable
    def stdout(self):
        return self.build_job.stdout if self.build_job else None

    @property
    @deferrable
    def stderr(self):
        return self.build_job.stderr if self.build_job else None

    def run(self):
        '''The run stage of the regression test pipeline.

        Implemented as no-op.
        '''

    def run_wait(self):
        '''Wait for this test to finish.

        Implemented as no-op
        '''<|MERGE_RESOLUTION|>--- conflicted
+++ resolved
@@ -169,32 +169,7 @@
 
         return ret
 
-<<<<<<< HEAD
     #: List of programming environments supported by this test.
-=======
-    #: The name of the test.
-    #:
-    #: This is an alias of :attr:`unique_name`.
-    #:
-    #: .. warning::
-    #:
-    #:   Setting the name of a test is deprecated and will be disabled in the
-    #:   future. If you were setting the name of a test to circumvent the old
-    #:   long parameterized test names in order to reference them in
-    #:   dependency chains, please refer to :ref:`param_deps` for more details
-    #:   on how to achieve this.
-    #:
-    #: .. versionchanged:: 3.10.0
-    #:    Setting the :attr:`name` attribute is deprecated.
-    #:
-    name = deprecate(variable(typ.Str[r'[^\/]+'],
-                              attr_name='_rfm_unique_name', loggable=True),
-                     "setting the 'name' attribute is deprecated and "
-                     "will be disabled in the future", DEPRECATE_WR)
-
-    #: List of environments or environment features or environment properties
-    #: required by this test.
->>>>>>> fbb95a5a
     #:
     #: The syntax of this attribute is exactly the same as of the
     #: :attr:`valid_systems` except that the ``a:b`` entries are invalid.
