--- conflicted
+++ resolved
@@ -276,19 +276,16 @@
                                 "modules": {"$ref": "#/defs/modules_list"},
                                 "variables": {"$ref": "#/defs/envvar_list"},
                                 "max_jobs": {"type": "number"},
-<<<<<<< HEAD
+                                "prepare_cmds": {
+                                    "type": "array",
+                                    "items": {"type": "string"}
+                                 },
                                 "processor": {"$ref": "#/defs/processor_info"},
                                 "devices": {
                                     "type": "array",
                                     "items": {"$ref": "#/defs/device_info"}
                                 },
                                 "extras": {"type": "object"},
-=======
-                                "prepare_cmds": {
-                                    "type": "array",
-                                    "items": {"type": "string"}
-                                 },
->>>>>>> b780dd63
                                 "resources": {
                                     "type": "array",
                                     "items": {
@@ -534,15 +531,10 @@
         "systems/partitions/resources/options": [],
         "systems/partitions/modules": [],
         "systems/partitions/variables": [],
-<<<<<<< HEAD
         "systems/partitions/max_jobs": 8,
+        "systems/partitions/prepare_cmds": []
         "systems/partitions/processor": {},
         "systems/partitions/devices": [],
         "systems/partitions/extras": {}
-=======
-        "systems/partitions/environs": [],
-        "systems/partitions/max_jobs": 8,
-        "systems/partitions/prepare_cmds": []
->>>>>>> b780dd63
     }
 }