--- conflicted
+++ resolved
@@ -84,17 +84,12 @@
             f'--copies {self.num_copies}',
         ]
 
-<<<<<<< HEAD
-    @sanity_function
-    def assert_all_nodes_ok(self):
-=======
     @run_before('sanity')
     def set_sanity_patterns(self):
         self.sanity_patterns = self.do_sanity_check()
 
     @sn.sanity_function
     def do_sanity_check(self):
->>>>>>> e0f28102
         '''Check that all nodes completed successfully.'''
 
         node_names = set(sn.extractall(
