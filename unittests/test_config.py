# Copyright 2016-2022 Swiss National Supercomputing Centre (CSCS/ETH Zurich)
# ReFrame Project Developers. See the top-level LICENSE file for details.
#
# SPDX-License-Identifier: BSD-3-Clause

import json
import pytest

import reframe.core.config as config
import reframe.utility as util
from reframe.core.exceptions import ConfigError
from reframe.core.systems import System


@pytest.fixture
def generate_partial_configs(tmp_path):
    part1 = tmp_path / 'settings-part1.py'
    part2 = tmp_path / 'settings-part2.py'
    part3 = tmp_path / 'settings-part3.py'
    mod = util.import_module_from_file(
        'unittests/resources/config/settings.py')
    full_config = mod.site_configuration

    config_1 = {
        'systems': full_config['systems'][-2:],
        'environments': full_config['environments'][:3],
        'modes': full_config['modes'],
        'general': full_config['general'][0:1],
    }
    config_2 = {
        'systems': full_config['systems'][-3:-2],
        'environments': full_config['environments'][3:],
        'general': full_config['general'][1:3],
    }
    config_3 = {
        'systems': full_config['systems'][:-3],
        'logging': full_config['logging'],
        'general': full_config['general'][3:],
    }
    part1.write_text(f'site_configuration = {config_1!r}')
    part2.write_text(f'site_configuration = {config_2!r}')
    part3.write_text(f'site_configuration = {config_3!r}')
    return part1, part2, part3


@pytest.fixture(params=['full', 'parts'])
def site_config(request, generate_partial_configs):
    # `unittests/resources/config/settings.py` should be equivalent to loading
    # the `unittests/resources/config/settings-part*.py` files
    if request.param == 'full':
        return config.load_config('unittests/resources/config/settings.py')
    else:
        return config.load_config(*generate_partial_configs)


def test_load_config_python():
    site = config.load_config('reframe/core/settings.py')
    assert len(site.sources) == 2


def test_load_multiple_configs(generate_partial_configs):
    site = config.load_config(*generate_partial_configs)
    assert len(site.sources) == 4


def test_load_config_nouser(monkeypatch):
    import pwd

    # Monkeypatch to simulate a system with no username
    monkeypatch.setattr(pwd, 'getpwuid', lambda uid: None)
    monkeypatch.delenv('LOGNAME', raising=False)
    monkeypatch.delenv('USER', raising=False)
    monkeypatch.delenv('LNAME', raising=False)
    monkeypatch.delenv('USERNAME', raising=False)
    config.load_config()


def test_load_config_python_invalid(tmp_path):
    pyfile = tmp_path / 'settings.py'
    pyfile.write_text('x = 1\n')
    with pytest.raises(ConfigError,
                       match=r'not a valid Python configuration file'):
        config.load_config(pyfile)


def test_load_config_json(tmp_path):
    import reframe.core.settings as settings

    json_file = tmp_path / 'settings.json'
    json_file.write_text(json.dumps(settings.site_configuration, indent=4))
    site_config = config.load_config(json_file)
    assert site_config.sources == ['<builtin>', json_file]


def test_load_config_json_invalid_syntax(tmp_path):
    json_file = tmp_path / 'settings.json'
    json_file.write_text('foo')
    with pytest.raises(ConfigError, match=r'invalid JSON syntax'):
        config.load_config(json_file)


def test_load_config_unknown_file(tmp_path):
    with pytest.raises(OSError):
        config.load_config(tmp_path / 'foo.json')


def test_load_config_import_error():
    # If the configuration file is relative to ReFrame and ImportError is
    # raised, which should be wrapped inside ConfigError
    with pytest.raises(ConfigError,
                       match=r'could not load Python configuration file'):
        config.load_config('reframe/core/foo.py')


def test_load_config_unknown_filetype(tmp_path):
    import reframe.core.settings as settings

    json_file = tmp_path / 'foo'
    json_file.write_text(json.dumps(settings.site_configuration, indent=4))
    with pytest.raises(ConfigError, match=r'unknown configuration file type'):
        config.load_config(json_file)


def test_validate_fallback_config():
    site_config = config.load_config()
    site_config.validate()


def test_validate_unittest_config(site_config):
    site_config.validate()


def test_validate_config_invalid_syntax():
    site_config = config.load_config('reframe/core/settings.py')
    site_config['systems'][0]['name'] = 123
    with pytest.raises(ConfigError,
                       match=r'could not validate configuration file'):
        site_config.validate()


def test_select_subconfig_autodetect():
    site_config = config.load_config('reframe/core/settings.py')
    site_config.select_subconfig()
    assert site_config['systems'][0]['name'] == 'generic'


def test_select_subconfig_autodetect_failure():
    site_config = config.load_config('reframe/core/settings.py')
    site_config['systems'][0]['hostnames'] = ['$^']
    site_config['systems'][1]['hostnames'] = ['$^']
    with pytest.raises(
            ConfigError,
            match=(r'could not find a configuration entry '
                   'for the current system')
    ):
        site_config.select_subconfig()


def test_select_subconfig_unknown_system():
    site_config = config.load_config('reframe/core/settings.py')
    with pytest.raises(
            ConfigError,
            match=(r'could not find a configuration entry '
                   'for the requested system')
    ):
        site_config.select_subconfig('foo')


def test_select_subconfig_unknown_partition():
    site_config = config.load_config('reframe/core/settings.py')
    with pytest.raises(
            ConfigError,
            match=(r'could not find a configuration entry '
                   'for the requested system/partition')
    ):
        site_config.select_subconfig('generic:foo')


def test_select_subconfig_no_environments():
    site_config = config.load_config('reframe/core/settings.py')
    site_config['environments'][0]['target_systems'] = ['foo']
    site_config['environments'][1]['target_systems'] = ['foo']
    with pytest.raises(ConfigError,
                       match=r"section 'environments' not defined"):
        site_config.select_subconfig()


def test_select_subconfig_undefined_environment():
    site_config = config.load_config('reframe/core/settings.py')
    site_config['systems'][0]['partitions'][0]['environs'] += ['foo', 'bar']
    with pytest.raises(
            ConfigError,
            match=r"environments ('foo', 'bar')|('bar', 'foo') are not defined"
    ):
        site_config.select_subconfig()


def test_select_subconfig_ignore_resolve_errors():
    site_config = config.load_config('reframe/core/settings.py')
    site_config['systems'][0]['partitions'][0]['environs'] += ['foo', 'bar']
    site_config.select_subconfig(ignore_resolve_errors=True)


def test_select_subconfig_ignore_no_section_errors():
    site_config = config.load_config('reframe/core/settings.py')
    site_config['environments'][0]['target_systems'] = ['foo']
    site_config.select_subconfig(ignore_resolve_errors=True)


def test_select_subconfig(site_config):
    site_config.select_subconfig('testsys')
    assert len(site_config['systems']) == 1
    assert len(site_config['systems'][0]['partitions']) == 2
    assert len(site_config['modes']) == 1
    assert site_config.get('systems/0/name') == 'testsys'
    assert site_config.get('systems/0/descr') == 'Fake system for unit tests'
    assert site_config.get('systems/0/hostnames') == ['testsys']
    assert site_config.get('systems/0/prefix') == '.rfm_testing'
    assert (site_config.get('systems/0/resourcesdir') ==
            '.rfm_testing/resources')
    assert site_config.get('systems/0/modules') == [{'name': 'foo/1.0',
                                                     'collection': False,
                                                     'path': None}]
    assert site_config.get('systems/0/env_vars') == [['FOO_CMD', 'foobar']]
    assert site_config.get('systems/0/modules_system') == 'nomod'
    assert site_config.get('systems/0/outputdir') == ''
    assert site_config.get('systems/0/stagedir') == ''
    assert len(site_config.get('systems/0/partitions')) == 2
    assert site_config.get('systems/0/partitions/@gpu/max_jobs') == 10
    assert site_config.get('modes/0/name') == 'unittest'
    assert site_config.get('modes/@unittest/name') == 'unittest'
    assert len(site_config.get('logging/0/handlers$')) == 1
    assert len(site_config.get('logging/0/handlers')) == 1
    assert len(site_config.get('logging/0/handlers_perflog')) == 1
    assert site_config.get('logging/0/handlers/0/timestamp') is False
    assert site_config.get('logging/0/handlers/0/level') == 'debug'
    assert site_config.get('logging/0/handlers/1/level') is None

    site_config.select_subconfig('testsys:login')
    assert len(site_config.get('systems/0/partitions')) == 1
    assert site_config.get('systems/0/partitions/0/scheduler') == 'local'
    assert site_config.get('systems/0/partitions/0/launcher') == 'local'
    assert (site_config.get('systems/0/partitions/0/environs') ==
            ['PrgEnv-cray', 'PrgEnv-gnu']
            )
    assert site_config.get('systems/0/partitions/0/descr') == 'Login nodes'
    assert site_config.get('systems/0/partitions/0/resources') == []
    assert site_config.get('systems/0/partitions/0/access') == []
    assert site_config.get('systems/0/partitions/0/container_platforms') == [
        {'type': 'Sarus'},
        {'type': 'Docker', 'default': True},
        {'type': 'Singularity'}
    ]
    assert site_config.get('systems/0/partitions/0/modules') == []
    assert site_config.get('systems/0/partitions/0/env_vars') == []
    assert site_config.get('systems/0/partitions/0/max_jobs') == 8
    assert len(site_config['environments']) == 7
    assert site_config.get('environments/@PrgEnv-gnu/cc') == 'gcc'
    assert site_config.get('environments/1/cxx') == 'g++'
    assert site_config.get('environments/@PrgEnv-cray/cc') == 'cc'
    assert site_config.get('environments/2/cxx') == 'CC'
    assert (site_config.get('environments/@PrgEnv-cray/modules') ==
            [{'name': 'PrgEnv-cray', 'collection': False, 'path': None}]
            )
    assert site_config.get('environments/@PrgEnv-gnu/extras') == {'foo': 1,
                                                                  'bar': 'x'}
    assert site_config.get('environments/@PrgEnv-gnu/features') == ['cxx14']
    assert site_config.get('environments/@PrgEnv-cray/extras') == {}
    assert site_config.get('environments/@PrgEnv-cray/features') == ['cxx14',
                                                                     'mpi']

    assert len(site_config.get('general')) == 1
    assert site_config.get('general/0/check_search_path') == ['a:b']

    site_config.select_subconfig('testsys:gpu')
    assert site_config.get('systems/0/partitions/@gpu/scheduler') == 'slurm'
    assert site_config.get('systems/0/partitions/0/launcher') == 'srun'
    assert (site_config.get('systems/0/partitions/0/environs') ==
            ['PrgEnv-gnu', 'builtin'])
    assert site_config.get('systems/0/partitions/0/descr') == 'GPU partition'
    assert len(site_config.get('systems/0/partitions/0/resources')) == 2
    assert (site_config.get('systems/0/partitions/0/resources/@gpu/name') ==
            'gpu')
    assert site_config.get('systems/0/partitions/0/modules') == [
        {'name': 'foogpu', 'collection': False, 'path': '/foo'}
    ]
    assert (site_config.get('systems/0/partitions/0/env_vars') ==
            [['FOO_GPU', 'yes']])
    assert site_config.get('systems/0/partitions/0/max_jobs') == 10
    assert site_config.get('environments/@PrgEnv-gnu/cc') == 'cc'
    assert site_config.get('environments/1/cxx') == 'CC'
    assert site_config.get('general/0/check_search_path') == ['c:d']

    # Test default values for non-existent name-addressable objects
    # See https://github.com/reframe-hpc/reframe/issues/1339
    assert site_config.get('modes/@foo/options') == []
    assert site_config.get('modes/10/options') == []

    # Test inexistent options
    site_config.select_subconfig('testsys')
    assert site_config.get('systems/1/name') is None
    assert site_config.get('systems/0/partitions/gpu/name') is None
    assert site_config.get('environments/0/foo') is None

    # Test misplaced slashes or empty option
    assert site_config.get('systems/0/partitions/@gpu/launcher/') == 'srun'
    assert site_config.get('/systems/0/partitions') is None
    assert site_config.get('', 'foo') == 'foo'
    assert site_config.get(None, 'foo') == 'foo'


def test_select_subconfig_optional_section_absent():
    site_config = config.load_config('reframe/core/settings.py')
    site_config.select_subconfig()
    assert site_config.get('general/0/colorize') is True
    assert site_config.get('general/0/git_timeout') == 5
    assert site_config.get('general/verbose') == 0


def test_sticky_options(site_config):
    site_config.select_subconfig('testsys:login')
    site_config.add_sticky_option('environments/cc', 'clang')
    site_config.add_sticky_option('modes/options', ['foo'])
    assert site_config.is_sticky_option('modes/options')
    assert site_config.get('environments/@PrgEnv-gnu/cc') == 'clang'
    assert site_config.get('environments/@PrgEnv-cray/cc') == 'clang'
    assert site_config.get('environments/@PrgEnv-cray/cxx') == 'CC'
    assert site_config.get('modes/0/options') == ['foo']

    # Remove the sticky options
    site_config.remove_sticky_option('environments/cc')
    site_config.remove_sticky_option('modes/options')
    assert site_config.get('environments/@PrgEnv-gnu/cc') == 'gcc'
    assert site_config.get('environments/@PrgEnv-cray/cc') == 'cc'


@pytest.fixture
def write_config(tmp_path):
    def _write_config(config):
        filename = (tmp_path / 'settings.json')
        filename.touch()
        with open(filename, 'w') as fp:
            json.dump(config, fp)

        return str(filename)

    return _write_config


def test_multi_config_combine_general_options(write_config):
    config_file = write_config({
        'general': [
            {
                'pipeline_timeout': 10,
                'target_systems': ['testsys:login']
            },
            {
                'colorize': False
            }
        ]
    })
    site_config = config.load_config('unittests/resources/config/settings.py',
                                     config_file)
    site_config.validate()
    site_config.select_subconfig('testsys:login')
    assert site_config.get('general/0/check_search_path') == ['a:b']
    assert site_config.get('general/0/pipeline_timeout') == 10
    assert site_config.get('general/0/colorize') == False


def test_multi_config_combine_logging_options(write_config):
    config_file = write_config({'logging': [{'level': 'debug'}]})
    site_config = config.load_config(config_file)
    site_config.validate()
    site_config.select_subconfig('generic')
    assert site_config.get('logging/0/level') == 'debug'
    assert len(site_config.get('logging/0/handlers')) == 1
    assert len(site_config.get('logging/0/handlers_perflog')) == 1


def test_system_create(site_config):
    site_config.select_subconfig('testsys:gpu')
    system = System.create(site_config)
    assert system.name == 'testsys'
    assert system.descr == 'Fake system for unit tests'
    assert system.hostnames == ['testsys']
    assert system.modules_system.name == 'nomod'
    assert system.preload_environ.modules == ['foo/1.0']
    assert system.preload_environ.env_vars == {'FOO_CMD': 'foobar'}
    assert system.prefix == '.rfm_testing'
    assert system.stagedir == ''
    assert system.outputdir == ''
    assert system.resourcesdir == '.rfm_testing/resources'
    assert len(system.partitions) == 1

    partition = system.partitions[0]
    assert partition.name == 'gpu'
    assert partition.fullname == 'testsys:gpu'
    assert partition.descr == 'GPU partition'
    assert partition.scheduler.registered_name == 'slurm'
    assert partition.launcher_type.registered_name == 'srun'
    assert partition.access == []
    assert len(partition.container_environs) == 1
    assert partition.container_runtime == 'Sarus'
    assert partition.local_env.modules == ['foogpu']
    assert partition.local_env.modules_detailed == [{
        'name': 'foogpu', 'collection': False, 'path': '/foo'
    }]
    assert partition.local_env.env_vars == {'FOO_GPU': 'yes'}
    assert partition.max_jobs == 10
    assert partition.time_limit is None
    assert len(partition.environs) == 2
    assert partition.environment('PrgEnv-gnu').cc == 'cc'
    assert partition.environment('PrgEnv-gnu').cflags == []
    assert partition.environment('PrgEnv-gnu').extras == {'foo': 2, 'bar': 'y'}

    # Check resource instantiation
    resource_spec = partition.get_resource('gpu', num_gpus_per_node=16)
    assert resource_spec == ['--gres=gpu:16']

    resources_spec = partition.get_resource(
        'datawarp', capacity='100GB', stagein_src='/foo'
    )
    assert resources_spec == ['#DW jobdw capacity=100GB',
                              '#DW stage_in source=/foo']

    # Check processor info
    assert partition.processor.info is not None
    assert partition.processor.topology is not None
    assert partition.processor.arch == 'skylake'
    assert partition.processor.num_cpus == 8
    assert partition.processor.num_cpus_per_core == 2
    assert partition.processor.num_cpus_per_socket == 8
    assert partition.processor.num_sockets == 1
    assert partition.processor.num_cores == 4
    assert partition.processor.num_cores_per_socket == 4
    assert partition.processor.num_numa_nodes == 1
    assert partition.processor.num_cores_per_numa_node == 4

    # Select another subconfig and check that the default selection of
    # container runtime is done properly
    site_config.select_subconfig('testsys:login')
    system = System.create(site_config)
    assert system.partitions[0].container_runtime == 'Docker'


<<<<<<< HEAD
def test_hostname_autodetection(site_config):
=======
def test_variables(tmp_path):
    # Test that the old syntax using `variables` instead of `env_vars` still
    # works
    config_file = tmp_path / 'settings.py'
    with open(config_file, 'w') as fout:
        with open('unittests/resources/settings.py') as fin:
            fout.write(fin.read().replace('env_vars', 'variables'))

    site_config = config.load_config(config_file)
    site_config.validate()
    site_config.select_subconfig('testsys')
    assert site_config.get('systems/0/variables') == [['FOO_CMD', 'foobar']]
    assert site_config.get('systems/0/env_vars') == [['FOO_CMD', 'foobar']]

    site_config.select_subconfig('testsys:login')
    assert site_config.get('systems/0/partitions/0/variables') == []
    assert site_config.get('systems/0/partitions/0/env_vars') == []

    site_config.select_subconfig('testsys:gpu')
    assert (site_config.get('systems/0/partitions/0/variables') ==
            [['FOO_GPU', 'yes']])
    assert (site_config.get('systems/0/partitions/0/env_vars') ==
            [['FOO_GPU', 'yes']])

    # Test that system is created correctly
    system = System.create(site_config)
    assert system.preload_environ.env_vars == {'FOO_CMD': 'foobar'}
    assert system.partitions[0].local_env.env_vars == {'FOO_GPU': 'yes'}


def test_hostname_autodetection():
>>>>>>> 53aad833
    # This exercises only the various execution paths

    # We set the autodetection method and we call `select_subconfig()` in
    # order to trigger the auto-detection
    for use_xthostname in (True, False):
        for use_fqdn in (True, False):
            site_config.set_autodetect_meth('hostname',
                                            use_fqdn=use_fqdn,
                                            use_xthostname=use_xthostname)
            site_config.select_subconfig()<|MERGE_RESOLUTION|>--- conflicted
+++ resolved
@@ -444,15 +444,12 @@
     assert system.partitions[0].container_runtime == 'Docker'
 
 
-<<<<<<< HEAD
-def test_hostname_autodetection(site_config):
-=======
 def test_variables(tmp_path):
     # Test that the old syntax using `variables` instead of `env_vars` still
     # works
     config_file = tmp_path / 'settings.py'
     with open(config_file, 'w') as fout:
-        with open('unittests/resources/settings.py') as fin:
+        with open('unittests/resources/config/settings.py') as fin:
             fout.write(fin.read().replace('env_vars', 'variables'))
 
     site_config = config.load_config(config_file)
@@ -477,8 +474,7 @@
     assert system.partitions[0].local_env.env_vars == {'FOO_GPU': 'yes'}
 
 
-def test_hostname_autodetection():
->>>>>>> 53aad833
+def test_hostname_autodetection(site_config):
     # This exercises only the various execution paths
 
     # We set the autodetection method and we call `select_subconfig()` in
