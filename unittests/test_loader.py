# Copyright 2016-2022 Swiss National Supercomputing Centre (CSCS/ETH Zurich)
# ReFrame Project Developers. See the top-level LICENSE file for details.
#
# SPDX-License-Identifier: BSD-3-Clause

import os
import pytest
import shutil

import reframe as rfm
from reframe.core.exceptions import ReframeSyntaxError
from reframe.frontend.loader import RegressionCheckLoader


@pytest.fixture
def loader():
    return RegressionCheckLoader(['.'])


@pytest.fixture
def loader_with_path():
    return RegressionCheckLoader(
        ['unittests/resources/checks', 'unittests/foobar']
    )


@pytest.fixture
def loader_with_path_tmpdir(tmp_path):
    test_dir_a = tmp_path / 'a'
    test_dir_b = tmp_path / 'b'
    os.mkdir(test_dir_a)
    os.mkdir(test_dir_b)
    test_a = 'unittests/resources/checks/emptycheck.py'
    test_b = 'unittests/resources/checks/hellocheck.py'
    shutil.copyfile(test_a, test_dir_a / 'test.py')
    shutil.copyfile(test_b, test_dir_b / 'test.py')
    return RegressionCheckLoader(
        [test_dir_a.as_posix(), test_dir_b.as_posix()]
    )


def test_load_file_relative(loader):
    checks = loader.load_from_file('unittests/resources/checks/emptycheck.py')
    assert 1 == len(checks)
    assert checks[0].name == 'EmptyTest'


def test_load_file_absolute(loader):
    checks = loader.load_from_file(
        os.path.abspath('unittests/resources/checks/emptycheck.py')
    )
    assert 1 == len(checks)
    assert checks[0].name == 'EmptyTest'


def test_load_recursive(loader):
    checks = loader.load_from_dir('unittests/resources/checks', recurse=True)
    assert 13 == len(checks)


def test_load_all(loader_with_path):
    checks = loader_with_path.load_all()
    assert 12 == len(checks)


def test_load_error(loader):
    with pytest.raises(OSError):
        loader.load_from_file('unittests/resources/checks/foo.py')


def test_load_bad_init(loader):
    tests = loader.load_from_file(
        'unittests/resources/checks_unlisted/bad_init_check.py'
    )
    assert 0 == len(tests)


def test_load_fixtures(loader):
    tests = loader.load_from_file(
        'unittests/resources/checks_unlisted/fixtures_simple.py'
    )
    assert 5 == len(tests)


def test_existing_module_name(loader, tmp_path):
    test_file = tmp_path / 'os.py'
    shutil.copyfile('unittests/resources/checks/emptycheck.py', test_file)
    checks = loader.load_from_file(test_file)
    assert 1 == len(checks)
    assert checks[0].name == 'EmptyTest'


def test_same_filename_different_path(loader_with_path_tmpdir):
    checks = loader_with_path_tmpdir.load_all()
    assert 3 == len(checks)


def test_special_test():
    with pytest.raises(ReframeSyntaxError):
        @rfm.simple_test
        class TestOverride(rfm.RegressionTest):
            def setup(self, partition, environ, **job_opts):
                super().setup(partition, environ, **job_opts)

    with pytest.raises(ReframeSyntaxError):
        @rfm.simple_test
        class TestOverrideRunOnly(rfm.RunOnlyRegressionTest):
            def setup(self, partition, environ, **job_opts):
                super().setup(partition, environ, **job_opts)

    with pytest.raises(ReframeSyntaxError):
        @rfm.simple_test
        class TestOverrideCompileOnly(rfm.CompileOnlyRegressionTest):
            def setup(self, partition, environ, **job_opts):
                super().setup(partition, environ, **job_opts)

    @rfm.simple_test
    class TestSimple(rfm.RegressionTest):
        pass

    @rfm.simple_test
    class TestSpecial(rfm.RegressionTest, special=True):
        def setup(self, partition, environ, **job_opts):
            super().setup(partition, environ, **job_opts)

    @rfm.simple_test
    class TestSpecialRunOnly(rfm.RunOnlyRegressionTest,
                             special=True):
        def setup(self, partition, environ, **job_opts):
            super().setup(partition, environ, **job_opts)

    @rfm.simple_test
    class TestSpecialCompileOnly(rfm.CompileOnlyRegressionTest,
                                 special=True):
        def setup(self, partition, environ, **job_opts):
            super().setup(partition, environ, **job_opts)

    with pytest.raises(ReframeSyntaxError):
        @rfm.simple_test
        class TestSpecialDerived(TestSpecial):
            def setup(self, partition, environ, **job_opts):
<<<<<<< HEAD
                super().setup(partition, environ, **job_opts)
=======
                super().setup(partition, environ, **job_opts)

    with pytest.warns(ReframeDeprecationWarning):
        @rfm.simple_test
        class TestFinal(rfm.RegressionTest):
            @rfm.final
            def my_new_final(self):
                pass
>>>>>>> 0687752b
<|MERGE_RESOLUTION|>--- conflicted
+++ resolved
@@ -139,15 +139,4 @@
         @rfm.simple_test
         class TestSpecialDerived(TestSpecial):
             def setup(self, partition, environ, **job_opts):
-<<<<<<< HEAD
-                super().setup(partition, environ, **job_opts)
-=======
-                super().setup(partition, environ, **job_opts)
-
-    with pytest.warns(ReframeDeprecationWarning):
-        @rfm.simple_test
-        class TestFinal(rfm.RegressionTest):
-            @rfm.final
-            def my_new_final(self):
-                pass
->>>>>>> 0687752b
+                super().setup(partition, environ, **job_opts)