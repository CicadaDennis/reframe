--- conflicted
+++ resolved
@@ -8,19 +8,10 @@
 import reframe.frontend.executors.policies as policies
 from reframe.core.exceptions import JobNotStartedError
 from reframe.frontend.loader import RegressionCheckLoader
-<<<<<<< HEAD
-from reframe.settings import settings
-from unittests.resources.checks.frontend_checks import (KeyboardInterruptCheck,
-                                                        SleepCheck,
-                                                        SystemExitCheck)
-=======
-from reframe.frontend.resources import ResourcesManager
-from reframe.settings import settings
 from unittests.resources.hellocheck import HelloTest
 from unittests.resources.frontend_checks import (KeyboardInterruptCheck,
                                                  SleepCheck, BadSetupCheck,
                                                  RetriesCheck, SystemExitCheck)
->>>>>>> 54411e4d
 
 
 class TestSerialExecutionPolicy(unittest.TestCase):
