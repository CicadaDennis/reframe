# Copyright 2016-2022 Swiss National Supercomputing Centre (CSCS/ETH Zurich)
# ReFrame Project Developers. See the top-level LICENSE file for details.
#
# SPDX-License-Identifier: BSD-3-Clause

import functools
import itertools
import pytest

import reframe as rfm
import reframe.frontend.dependencies as dependencies
import reframe.frontend.executors as executors
import reframe.utility as util
import reframe.utility.udeps as udeps
import unittests.utility as test_util

from reframe.core.environments import Environment
from reframe.core.exceptions import DependencyError
from reframe.frontend.loader import RegressionCheckLoader


class Node:
    '''A node in the test case graph.

    It's simply a wrapper to a (test_name, partition, environment) tuple
    that can interact seemlessly with a real test case.
    It's meant for convenience in unit testing.
    '''

    def __init__(self, cname, pname, ename):
        self.cname, self.pname, self.ename = cname, pname, ename

    def __eq__(self, other):
        if isinstance(other, type(self)):
            return (self.cname == other.cname and
                    self.pname == other.pname and
                    self.ename == other.ename)

        if isinstance(other, executors.TestCase):
            return (self.cname == other.check.name and
                    self.pname == other.partition.fullname and
                    self.ename == other.environ.name)

        return NotImplemented

    def __hash__(self):
        return hash(self.cname) ^ hash(self.pname) ^ hash(self.ename)

    def __repr__(self):
        return 'Node(%r, %r, %r)' % (self.cname, self.pname, self.ename)


def has_edge(graph, src, dst):
    return dst in graph[src]


def num_deps(graph, cname):
    return sum(len(deps) for c, deps in graph.items()
               if c.check.name == cname)


def in_degree(graph, node):
    for v in graph.keys():
        if v == node:
            return v.num_dependents


def find_check(name, checks):
    for c in checks:
        if c.name == name:
            return c

    return None


def find_case(cname, ename, partname, cases):
    for c in cases:
        if (c.check.name == cname and
            c.environ.name == ename and
            c.partition.name == partname):
            return c


@pytest.fixture
def default_exec_ctx(make_exec_ctx_g):
    yield from make_exec_ctx_g(system='sys0')


@pytest.fixture
def loader():
    return RegressionCheckLoader([
        'unittests/resources/checks_unlisted/deps_simple.py'
    ])


def test_eq_hash(loader, default_exec_ctx):
    cases = executors.generate_testcases(loader.load_all())
    case0 = find_case('Test0', 'e0', 'p0', cases)
    case1 = find_case('Test0', 'e1', 'p0', cases)
    case0_copy = case0.clone()

    assert case0 == case0_copy
    assert hash(case0) == hash(case0_copy)
    assert case1 != case0
    assert hash(case1) != hash(case0)


def test_dependecies_how_functions():
    t0_cases = [(p, e)
                for p in ['p0', 'p1']
                for e in ['e0', 'e1', 'e2']]
    t1_cases = [(p, e)
                for p in ['p0', 'p1', 'p2']
                for e in ['e0', 'e1']]

    how = udeps.fully
    deps = {(t0, t1)
            for t0 in t0_cases
            for t1 in t1_cases
            if how(t0, t1)}

    assert deps == {
        (t0, t1)
        for t0 in t0_cases
        for t1 in t1_cases
    }
    assert len(deps) == 36

    how = udeps.by_part
    deps = {(t0, t1)
            for t0 in t0_cases
            for t1 in t1_cases
            if how(t0, t1)}
    assert deps == {
        (t0, t1)
        for t0 in t0_cases
        for t1 in t1_cases
        if t0[0] == t1[0]
    }
    assert len(deps) == 12

    how = udeps.by_xpart
    deps = {(t0, t1)
            for t0 in t0_cases
            for t1 in t1_cases
            if how(t0, t1)}
    assert deps == {
        (t0, t1)
        for t0 in t0_cases
        for t1 in t1_cases
        if t0[0] != t1[0]
    }
    assert len(deps) == 24

    how = udeps.by_env
    deps = {(t0, t1)
            for t0 in t0_cases
            for t1 in t1_cases
            if how(t0, t1)}
    assert deps == {
        (t0, t1) for t0 in t0_cases
        for t1 in t1_cases
        if t0[1] == t1[1]
    }
    assert len(deps) == 12

    how = udeps.by_xenv
    deps = {(t0, t1)
            for t0 in t0_cases
            for t1 in t1_cases
            if how(t0, t1)}
    assert deps == {
        (t0, t1) for t0 in t0_cases
        for t1 in t1_cases
        if t0[1] != t1[1]
    }
    assert len(deps) == 24

    how = udeps.by_case
    deps = {(t0, t1)
            for t0 in t0_cases
            for t1 in t1_cases
            if how(t0, t1)}
    assert deps == {
        (t0, t1)
        for t0 in t0_cases
        for t1 in t1_cases
        if (t0[0] == t1[0] and t0[1] == t1[1])
    }
    assert len(deps) == 4

    how = udeps.by_xcase
    deps = {(t0, t1)
            for t0 in t0_cases
            for t1 in t1_cases
            if how(t0, t1)}
    assert deps == {
        (t0, t1)
        for t0 in t0_cases
        for t1 in t1_cases
        if (t0[0] != t1[0] or t0[1] != t1[1])
    }
    assert len(deps) == 32


def test_dependecies_how_functions_undoc():
    t0_cases = [(p, e)
                for p in ['p0', 'p1']
                for e in ['e0', 'e1', 'e2']]
    t1_cases = [(p, e)
                for p in ['p0', 'p1', 'p2']
                for e in ['e0', 'e1']]

    how = udeps.part_is('p0')
    deps = {(t0, t1) for t0 in t0_cases
            for t1 in t1_cases
            if how(t0, t1)}
    assert deps == {
        (t0, t1)
        for t0 in t0_cases
        for t1 in t1_cases
        if (t0[0] == 'p0' and t1[0] == 'p0')
    }
    assert len(deps) == 6

    how = udeps.source(udeps.part_is('p0'))
    deps = {(t0, t1)
            for t0 in t0_cases
            for t1 in t1_cases
            if how(t0, t1)}
    assert deps == {
        (t0, t1)
        for t0 in t0_cases
        for t1 in t1_cases
        if t0[0] == 'p0'
    }
    assert len(deps) == 18

    how = udeps.dest(udeps.part_is('p0'))
    deps = {(t0, t1)
            for t0 in t0_cases
            for t1 in t1_cases
            if how(t0, t1)}
    assert deps == {
        (t0, t1)
        for t0 in t0_cases
        for t1 in t1_cases
        if t1[0] == 'p0'
    }
    assert len(deps) == 12

    how = udeps.env_is('e0')
    deps = {(t0, t1)
            for t0 in t0_cases
            for t1 in t1_cases
            if how(t0, t1)}
    assert deps == {
        (t0, t1)
        for t0 in t0_cases
        for t1 in t1_cases
        if (t0[1] == 'e0' and t1[1] == 'e0')
    }
    assert len(deps) == 6

    how = udeps.source(udeps.env_is('e0'))
    deps = {(t0, t1)
            for t0 in t0_cases
            for t1 in t1_cases
            if how(t0, t1)}
    assert deps == {
        (t0, t1)
        for t0 in t0_cases
        for t1 in t1_cases
        if t0[1] == 'e0'
    }
    assert len(deps) == 12

    how = udeps.dest(udeps.env_is('e0'))
    deps = {(t0, t1)
            for t0 in t0_cases
            for t1 in t1_cases
            if how(t0, t1)}
    assert deps == {
        (t0, t1)
        for t0 in t0_cases
        for t1 in t1_cases
        if t1[1] == 'e0'
    }
    assert len(deps) == 18

    how = udeps.any(udeps.source(udeps.part_is('p0')),
                    udeps.dest(udeps.env_is('e1')))
    deps = {(t0, t1)
            for t0 in t0_cases
            for t1 in t1_cases
            if how(t0, t1)}
    assert deps == {
        (t0, t1)
        for t0 in t0_cases
        for t1 in t1_cases
        if (t0[0] == 'p0' or t1[1] == 'e1')
    }
    assert len(deps) == 27

    how = udeps.all(udeps.source(udeps.part_is('p0')),
                    udeps.dest(udeps.env_is('e1')))
    deps = {(t0, t1)
            for t0 in t0_cases
            for t1 in t1_cases
            if how(t0, t1)}
    assert deps == {
        (t0, t1)
        for t0 in t0_cases
        for t1 in t1_cases
        if (t0[0] == 'p0' and t1[1] == 'e1')
    }
    assert len(deps) == 9


<<<<<<< HEAD
=======
def test_build_deps_deprecated_syntax(loader, default_exec_ctx):
    class Test0(rfm.RegressionTest):
        valid_systems = ['sys0:p0', 'sys0:p1']
        valid_prog_environs = ['e0', 'e1']
        executable = 'echo'
        sanity_patterns = sn.assert_true(1)

    class Test1_deprecated(rfm.RunOnlyRegressionTest):
        kind = parameter([rfm.DEPEND_FULLY,
                          rfm.DEPEND_BY_ENV,
                          rfm.DEPEND_EXACT])

        def __init__(self):
            self.valid_systems = ['sys0:p0', 'sys0:p1']
            self.valid_prog_environs = ['e0', 'e1']
            self.executable = 'echo'
            self.executable_opts = [self.name]
            if self.kind == rfm.DEPEND_EXACT:
                self.depends_on('Test0', self.kind,
                                {'e0': ['e0', 'e1'], 'e1': ['e1']})
            else:
                self.depends_on('Test0', self.kind)

        # We will do our assertions in a post-init hook

        @run_after('init')
        def assert_deps(self):
            if self.kind == rfm.DEPEND_FULLY:
                assert self._userdeps == [('Test0', udeps.by_part)]
            elif self.kind == rfm.DEPEND_BY_ENV:
                assert self._userdeps == [('Test0', udeps.by_case)]
            else:
                how = self._userdeps[0][1]
                t0_cases = [(p, e) for p in ['p0', 'p1']
                            for e in ['e0', 'e1']]
                t1_cases = [(p, e) for p in ['p0', 'p1']
                            for e in ['e0', 'e1']]
                deps = {(t0, t1) for t0 in t0_cases
                        for t1 in t1_cases if how(t0, t1)}
                assert deps == {
                    (t0, t1) for t0 in t0_cases
                    for t1 in t1_cases
                    if ((t0[0] == t1[0] and t0[1] == 'e0') or
                        (t0[0] == t1[0] and t0[1] == 'e1' and t1[1] == 'e1'))
                }
                assert len(deps) == 6

    with pytest.warns(ReframeDeprecationWarning) as warnings:
        for _id in range(Test1_deprecated.num_variants):
            Test1_deprecated(variant_num=_id)

    assert len(warnings) == 3


>>>>>>> 0687752b
def test_build_deps(loader, default_exec_ctx):
    checks = loader.load_all(force=True)
    cases = executors.generate_testcases(checks)

    # Test calling getdep() before having built the graph
    t = find_check('Test1_fully', checks)
    with pytest.raises(DependencyError):
        t.getdep('Test0', 'e0', 'p0')

    # Build dependencies and continue testing
    deps, _ = dependencies.build_deps(cases)
    dependencies.validate_deps(deps)

    # Check dependencies for fully connected graph
    assert num_deps(deps, 'Test1_fully') == 16
    for p0 in ['sys0:p0', 'sys0:p1']:
        for p1 in ['sys0:p0', 'sys0:p1']:
            for e0 in ['e0', 'e1']:
                for e1 in ['e0', 'e1']:
                    assert has_edge(deps,
                                    Node('Test1_fully', p0, e0),
                                    Node('Test0', p1, e1))

    # Check dependencies with same partition
    assert num_deps(deps, 'Test1_by_part') == 8
    for p in ['sys0:p0', 'sys0:p1']:
        for e0 in ['e0', 'e1']:
            for e1 in ['e0', 'e1']:
                assert has_edge(deps,
                                Node('Test1_by_part', p, e0),
                                Node('Test0', p, e1))

    # Check dependencies with same partition environment
    assert num_deps(deps, 'Test1_by_case') == 4
    assert num_deps(deps, 'Test1_default') == 4
    for p in ['sys0:p0', 'sys0:p1']:
        for e in ['e0', 'e1']:
            assert has_edge(deps,
                            Node('Test1_by_case', p, e),
                            Node('Test0', p, e))
            assert has_edge(deps,
                            Node('Test1_default', p, e),
                            Node('Test0', p, e))

    assert num_deps(deps, 'Test1_any') == 12
    for p0 in ['sys0:p0', 'sys0:p1']:
        for p1 in ['sys0:p0', 'sys0:p1']:
            for e0 in ['e0', 'e1']:
                for e1 in ['e0', 'e1']:
                    if (p0 == 'sys0:p0' or e1 == 'e1'):
                        assert has_edge(deps,
                                        Node('Test1_any', p0, e0),
                                        Node('Test0', p1, e1))

    assert num_deps(deps, 'Test1_all') == 2
    for p0 in ['sys0:p0', 'sys0:p1']:
        for p1 in ['sys0:p0', 'sys0:p1']:
            for e0 in ['e0', 'e1']:
                for e1 in ['e0', 'e1']:
                    if (p0 == 'sys0:p0' and p1 == 'sys0:p0' and e1 == 'e1'):
                        assert has_edge(deps,
                                        Node('Test1_any', p0, e0),
                                        Node('Test0', p1, e1))

    # Check custom dependencies
    assert num_deps(deps, 'Test1_custom') == 1
    assert has_edge(deps,
                    Node('Test1_custom', 'sys0:p0', 'e0'),
                    Node('Test0', 'sys0:p1', 'e1'))

    # Check dependencies of Test1_nodeps
    assert num_deps(deps, 'Test1_nodeps') == 0

    # Check in-degree of Test0

    # 4 from Test1_fully,
    # 2 from Test1_by_part,
    # 1 from Test1_by_case,
    # 2 from Test1_any,
    # 2 from Test1_all,
    # 0 from Test1_custom,
    # 1 from Test1_default
    # 0 from Test1_nodeps
    assert in_degree(deps, Node('Test0', 'sys0:p0', 'e0')) == 12

    # 4 from Test1_fully,
    # 2 from Test1_by_part,
    # 1 from Test1_by_case,
    # 2 from Test1_any,
    # 0 from Test1_all,
    # 0 from Test1_custom,
    # 1 from Test1_default
    # 0 from Test1_nodeps
    assert in_degree(deps, Node('Test0', 'sys0:p1', 'e0')) == 10

    # 4 from Test1_fully,
    # 2 from Test1_by_part,
    # 1 from Test1_by_case,
    # 4 from Test1_any,
    # 0 from Test1_all,
    # 0 from Test1_custom,
    # 1 from Test1_default
    # 0 from Test1_nodeps
    assert in_degree(deps, Node('Test0', 'sys0:p0', 'e1')) == 12

    # 4 from Test1_fully,
    # 2 from Test1_by_part,
    # 1 from Test1_by_case,
    # 4 from Test1_any,
    # 0 from Test1_all,
    # 1 from Test1_custom,
    # 1 from Test1_default
    # 0 from Test1_nodeps
    assert in_degree(deps, Node('Test0', 'sys0:p1', 'e1')) == 13

    # Pick a check to test getdep()
    check_e0 = find_case('Test1_by_part', 'e0', 'p0', cases).check
    check_e1 = find_case('Test1_by_part', 'e1', 'p0', cases).check

    with pytest.raises(DependencyError):
        check_e0.getdep('Test0', 'p0')

    # Set the current environment
    check_e0._current_environ = Environment('e0')
    check_e1._current_environ = Environment('e1')

    assert check_e0.getdep('Test0', 'e0', 'p0').name == 'Test0'
    assert check_e0.getdep('Test0', 'e1', 'p0').name == 'Test0'
    assert check_e1.getdep('Test0', 'e1', 'p0').name == 'Test0'
    with pytest.raises(DependencyError):
        check_e0.getdep('TestX_deprecated', 'e0', 'p0')

    with pytest.raises(DependencyError):
        check_e0.getdep('Test0', 'eX', 'p0')

    with pytest.raises(DependencyError):
        check_e1.getdep('Test0', 'e0', 'p1')


def test_build_deps_empty(default_exec_ctx):
    assert {} == dependencies.build_deps([])[0]


def make_test(name):
    return test_util.make_check(rfm.RegressionTest,
                                alt_name=name,
                                valid_systems=['*'],
                                valid_prog_environs=['*'])


def test_valid_deps(default_exec_ctx):
    #
    #       t0       +-->t5<--+
    #       ^        |        |
    #       |        |        |
    #   +-->t1<--+   t6       t7
    #   |        |            ^
    #   t2<------t3           |
    #   ^        ^            |
    #   |        |            t8
    #   +---t4---+
    #
    t0 = make_test('t0')
    t1 = make_test('t1')
    t2 = make_test('t2')
    t3 = make_test('t3')
    t4 = make_test('t4')
    t5 = make_test('t5')
    t6 = make_test('t6')
    t7 = make_test('t7')
    t8 = make_test('t8')
    t1.depends_on('t0')
    t2.depends_on('t1')
    t3.depends_on('t1')
    t3.depends_on('t2')
    t4.depends_on('t2')
    t4.depends_on('t3')
    t6.depends_on('t5')
    t7.depends_on('t5')
    t8.depends_on('t7')
    dependencies.validate_deps(
        dependencies.build_deps(
            executors.generate_testcases([t0, t1, t2, t3, t4,
                                          t5, t6, t7, t8])
        )[0]
    )


def test_cyclic_deps(default_exec_ctx):
    #
    #       t0       +-->t5<--+
    #       ^        |        |
    #       |        |        |
    #   +-->t1<--+   t6       t7
    #   |   |    |            ^
    #   t2  |    t3           |
    #   ^   |    ^            |
    #   |   v    |            t8
    #   +---t4---+
    #
    t0 = make_test('t0')
    t1 = make_test('t1')
    t2 = make_test('t2')
    t3 = make_test('t3')
    t4 = make_test('t4')
    t5 = make_test('t5')
    t6 = make_test('t6')
    t7 = make_test('t7')
    t8 = make_test('t8')
    t1.depends_on('t0')
    t1.depends_on('t4')
    t2.depends_on('t1')
    t3.depends_on('t1')
    t4.depends_on('t2')
    t4.depends_on('t3')
    t6.depends_on('t5')
    t7.depends_on('t5')
    t8.depends_on('t7')
    deps, _ = dependencies.build_deps(
        executors.generate_testcases([t0, t1, t2, t3, t4,
                                      t5, t6, t7, t8])
    )

    with pytest.raises(DependencyError) as exc_info:
        dependencies.validate_deps(deps)

    assert ('t4->t2->t1->t4' in str(exc_info.value) or
            't2->t1->t4->t2' in str(exc_info.value) or
            't1->t4->t2->t1' in str(exc_info.value) or
            't1->t4->t3->t1' in str(exc_info.value) or
            't4->t3->t1->t4' in str(exc_info.value) or
            't3->t1->t4->t3' in str(exc_info.value))


def test_cyclic_deps_by_env(default_exec_ctx):
    t0 = make_test('t0')
    t1 = make_test('t1')
    t1.depends_on('t0', udeps.env_is('e0'))
    t0.depends_on('t1', udeps.env_is('e1'))
    deps, _ = dependencies.build_deps(
        executors.generate_testcases([t0, t1])
    )
    with pytest.raises(DependencyError) as exc_info:
        dependencies.validate_deps(deps)

    assert ('t1->t0->t1' in str(exc_info.value) or
            't0->t1->t0' in str(exc_info.value))


def test_validate_deps_empty(default_exec_ctx):
    dependencies.validate_deps({})


def test_skip_unresolved_deps(make_exec_ctx):
    #
    #       t0    t4
    #      ^  ^   ^
    #     /    \ /
    #    t1    t2
    #           ^
    #           |
    #          t3
    #

    make_exec_ctx(system='sys0:p0')

    t0 = make_test('t0')
    t0.valid_systems = ['sys0:p1']
    t1 = make_test('t1')
    t2 = make_test('t2')
    t3 = make_test('t3')
    t4 = make_test('t4')
    t1.depends_on('t0')
    t2.depends_on('t0')
    t2.depends_on('t4')
    t3.depends_on('t2')
    deps, skipped_cases = dependencies.build_deps(
        executors.generate_testcases([t0, t1, t2, t3, t4])
    )
    assert len(skipped_cases) == 6

    skipped_tests = {c.check.name for c in skipped_cases}
    assert skipped_tests == {'t1', 't2', 't3'}


def assert_topological_order(cases, graph):
    cases_order = []
    visited_tests = set()
    tests = util.OrderedSet()
    for c in cases:
        check, part, env = c
        cases_order.append((check.name, part.fullname, env.name))
        tests.add(check.name)
        visited_tests.add(check.name)

        # Assert that all dependencies of c have been visited before
        for d in graph[c]:
            if d not in cases:
                # dependency points outside the subgraph
                continue

            assert d.check.name in visited_tests

    # Check the order of systems and prog. environments
    # We are checking against all possible orderings
    valid_orderings = []
    for partitions in itertools.permutations(['sys0:p0', 'sys0:p1']):
        for environs in itertools.permutations(['e0', 'e1']):
            ordering = []
            for t in tests:
                for p in partitions:
                    for e in environs:
                        ordering.append((t, p, e))

            valid_orderings.append(ordering)

    assert cases_order in valid_orderings


def test_prune_deps(default_exec_ctx):
    #
    #       t0       +-->t5<--+
    #       ^        |        |
    #       |        |        |
    #   +-->t1<--+   t6       t7
    #   |        |            ^
    #   t2<------t3           |
    #   ^        ^            |
    #   |        |            t8
    #   +---t4---+
    #
    t0 = make_test('t0')
    t1 = make_test('t1')
    t2 = make_test('t2')
    t3 = make_test('t3')
    t4 = make_test('t4')
    t5 = make_test('t5')
    t6 = make_test('t6')
    t7 = make_test('t7')
    t8 = make_test('t8')
    t1.depends_on('t0')
    t2.depends_on('t1')
    t3.depends_on('t1')
    t3.depends_on('t2')
    t4.depends_on('t2')
    t4.depends_on('t3')
    t6.depends_on('t5')
    t7.depends_on('t5')
    t8.depends_on('t7')

    testcases_all = executors.generate_testcases([t0, t1, t2, t3, t4,
                                                  t5, t6, t7, t8])
    testcases = executors.generate_testcases([t3, t7])
    full_deps, _ = dependencies.build_deps(testcases_all)
    pruned_deps = dependencies.prune_deps(full_deps, testcases)

    # Check the connectivity
    assert len(pruned_deps) == 6*4
    for p in ['sys0:p0', 'sys0:p1']:
        for e in ['e0', 'e1']:
            node = functools.partial(Node, pname=p, ename=e)
            assert has_edge(pruned_deps, node('t3'), node('t2'))
            assert has_edge(pruned_deps, node('t3'), node('t1'))
            assert has_edge(pruned_deps, node('t2'), node('t1'))
            assert has_edge(pruned_deps, node('t1'), node('t0'))
            assert has_edge(pruned_deps, node('t7'), node('t5'))
            assert len(pruned_deps[node('t3')]) == 2
            assert len(pruned_deps[node('t2')]) == 1
            assert len(pruned_deps[node('t1')]) == 1
            assert len(pruned_deps[node('t7')]) == 1
            assert len(pruned_deps[node('t5')]) == 0
            assert len(pruned_deps[node('t0')]) == 0


def test_toposort(default_exec_ctx):
    #
    #       t0       +-->t5<--+
    #       ^        |        |
    #       |        |        |
    #   +-->t1<--+   t6       t7
    #   |        |            ^
    #   t2<------t3           |
    #   ^        ^            |
    #   |        |            t8
    #   +---t4---+
    #
    t0 = make_test('t0')
    t1 = make_test('t1')
    t2 = make_test('t2')
    t3 = make_test('t3')
    t4 = make_test('t4')
    t5 = make_test('t5')
    t6 = make_test('t6')
    t7 = make_test('t7')
    t8 = make_test('t8')
    t1.depends_on('t0')
    t2.depends_on('t1')
    t3.depends_on('t1')
    t3.depends_on('t2')
    t4.depends_on('t2')
    t4.depends_on('t3')
    t6.depends_on('t5')
    t7.depends_on('t5')
    t8.depends_on('t7')
    deps, _ = dependencies.build_deps(
        executors.generate_testcases([t0, t1, t2, t3, t4,
                                      t5, t6, t7, t8])
    )
    cases = dependencies.toposort(deps)
    assert_topological_order(cases, deps)

    # Assert the level assignment
    cases_by_level = {}
    for c in cases:
        cases_by_level.setdefault(c.level, set())
        cases_by_level[c.level].add(c.check.name)

    assert cases_by_level[0] == {'t0', 't5'}
    assert cases_by_level[1] == {'t1', 't6', 't7'}
    assert cases_by_level[2] == {'t2', 't8'}
    assert cases_by_level[3] == {'t3'}
    assert cases_by_level[4] == {'t4'}


def test_toposort_subgraph(default_exec_ctx):
    #
    #       t0
    #       ^
    #       |
    #   +-->t1<--+
    #   |        |
    #   t2<------t3
    #   ^        ^
    #   |        |
    #   +---t4---+
    #
    t0 = make_test('t0')
    t1 = make_test('t1')
    t2 = make_test('t2')
    t3 = make_test('t3')
    t4 = make_test('t4')
    t1.depends_on('t0')
    t2.depends_on('t1')
    t3.depends_on('t1')
    t3.depends_on('t2')
    t4.depends_on('t2')
    t4.depends_on('t3')
    full_deps, _ = dependencies.build_deps(
        executors.generate_testcases([t0, t1, t2, t3, t4])
    )
    partial_deps, _ = dependencies.build_deps(
        executors.generate_testcases([t3, t4]), full_deps
    )
    cases = dependencies.toposort(partial_deps, is_subgraph=True)
    assert_topological_order(cases, partial_deps)

    # Assert the level assignment
    cases_by_level = {}
    for c in cases:
        cases_by_level.setdefault(c.level, set())
        cases_by_level[c.level].add(c.check.name)

    assert cases_by_level[1] == {'t3'}
    assert cases_by_level[2] == {'t4'}<|MERGE_RESOLUTION|>--- conflicted
+++ resolved
@@ -317,63 +317,6 @@
     assert len(deps) == 9
 
 
-<<<<<<< HEAD
-=======
-def test_build_deps_deprecated_syntax(loader, default_exec_ctx):
-    class Test0(rfm.RegressionTest):
-        valid_systems = ['sys0:p0', 'sys0:p1']
-        valid_prog_environs = ['e0', 'e1']
-        executable = 'echo'
-        sanity_patterns = sn.assert_true(1)
-
-    class Test1_deprecated(rfm.RunOnlyRegressionTest):
-        kind = parameter([rfm.DEPEND_FULLY,
-                          rfm.DEPEND_BY_ENV,
-                          rfm.DEPEND_EXACT])
-
-        def __init__(self):
-            self.valid_systems = ['sys0:p0', 'sys0:p1']
-            self.valid_prog_environs = ['e0', 'e1']
-            self.executable = 'echo'
-            self.executable_opts = [self.name]
-            if self.kind == rfm.DEPEND_EXACT:
-                self.depends_on('Test0', self.kind,
-                                {'e0': ['e0', 'e1'], 'e1': ['e1']})
-            else:
-                self.depends_on('Test0', self.kind)
-
-        # We will do our assertions in a post-init hook
-
-        @run_after('init')
-        def assert_deps(self):
-            if self.kind == rfm.DEPEND_FULLY:
-                assert self._userdeps == [('Test0', udeps.by_part)]
-            elif self.kind == rfm.DEPEND_BY_ENV:
-                assert self._userdeps == [('Test0', udeps.by_case)]
-            else:
-                how = self._userdeps[0][1]
-                t0_cases = [(p, e) for p in ['p0', 'p1']
-                            for e in ['e0', 'e1']]
-                t1_cases = [(p, e) for p in ['p0', 'p1']
-                            for e in ['e0', 'e1']]
-                deps = {(t0, t1) for t0 in t0_cases
-                        for t1 in t1_cases if how(t0, t1)}
-                assert deps == {
-                    (t0, t1) for t0 in t0_cases
-                    for t1 in t1_cases
-                    if ((t0[0] == t1[0] and t0[1] == 'e0') or
-                        (t0[0] == t1[0] and t0[1] == 'e1' and t1[1] == 'e1'))
-                }
-                assert len(deps) == 6
-
-    with pytest.warns(ReframeDeprecationWarning) as warnings:
-        for _id in range(Test1_deprecated.num_variants):
-            Test1_deprecated(variant_num=_id)
-
-    assert len(warnings) == 3
-
-
->>>>>>> 0687752b
 def test_build_deps(loader, default_exec_ctx):
     checks = loader.load_all(force=True)
     cases = executors.generate_testcases(checks)
