--- conflicted
+++ resolved
@@ -149,17 +149,10 @@
 
 if [ $CI_GENERIC -eq 1 ]; then
     # Run unit tests for the public release
-<<<<<<< HEAD
     echo "[INFO] Running unit tests with generic settings"
-    checked_exec ./test_reframe.py -ra
+    checked_exec ./test_reframe.py \
+                 -W=error::reframe.core.exceptions.ReframeDeprecationWarning -ra
     checked_exec ! ./bin/reframe.py --system=generic -l 2>&1 | \
-=======
-    echo "========================================"
-    echo "Running unit tests with generic settings"
-    echo "========================================"
-    checked_exec ./test_reframe.py -W=error::reframe.core.exceptions.ReframeDeprecationWarning
-    checked_exec ! ./bin/reframe.py -W=error::reframe.core.exceptions.ReframeDeprecationWarning --system=generic -l 2>&1 | \
->>>>>>> 8a435f3e
         grep -- '--- Logging error ---'
 elif [ $CI_TUTORIAL -eq 1 ]; then
     # Run tutorial checks
@@ -180,7 +173,6 @@
         done
     fi
 else
-<<<<<<< HEAD
     # Run unit tests with the scheduler backends
     tempdir=$(mktemp -d -p $SCRATCH)
     if [[ $(hostname) =~ dom ]]; then
@@ -189,29 +181,14 @@
         for backend in slurm pbs torque; do
             echo "[INFO] Running unit tests with ${backend}"
             checked_exec ./test_reframe.py --rfm-user-config=config/cscs-ci.py \
+                         -W=error::reframe.core.exceptions.ReframeDeprecationWarning \
                          --rfm-user-system=dom:${backend} --basetemp=$tempdir -ra
-=======
-    # Performing the unittests
-    echo "=================="
-    echo "Running unit tests"
-    echo "=================="
-
-    checked_exec ./test_reframe.py -W=error::reframe.core.exceptions.ReframeDeprecationWarning --rfm-user-config=config/cscs-ci.py
-
-    if [[ $(hostname) =~ dom ]]; then
-        PATH_save=$PATH
-        for backend in pbs torque; do
-            echo "=================================="
-            echo "Running unit tests with ${backend}"
-            echo "=================================="
-            export PATH=/apps/dom/UES/karakasv/slurm-wrappers/bin:$PATH
-            checked_exec ./test_reframe.py -W=error::reframe.core.exceptions.ReframeDeprecationWarning --rfm-user-config=config/cscs-${backend}.py
->>>>>>> 8a435f3e
         done
         export PATH=$PATH_save
     else
         echo "[INFO] Running unit tests"
         checked_exec ./test_reframe.py --rfm-user-config=config/cscs-ci.py \
+                     -W=error::reframe.core.exceptions.ReframeDeprecationWarning \
                      --basetemp=$tempdir -ra
     fi
 
