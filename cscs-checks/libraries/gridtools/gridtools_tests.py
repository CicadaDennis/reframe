# Copyright 2016-2021 Swiss National Supercomputing Centre (CSCS/ETH Zurich)
# ReFrame Project Developers. See the top-level LICENSE file for details.
#
# SPDX-License-Identifier: BSD-3-Clause

import ast
import os
import reframe as rfm
import reframe.utility.sanity as sn


@rfm.simple_test
class GridToolsBuildCheck(rfm.CompileOnlyRegressionTest):
    target = parameter(['cpu', 'gpu'])
    valid_prog_environs = ['builtin']
    modules = ['CMake', 'Boost']
    valid_systems = ['daint:gpu', 'dom:gpu']

    sourcesdir = 'https://github.com/GridTools/gridtools.git'
    build_system = 'CMake'
    postbuild_cmds = ['ls tests/regression/']
    tags = {'scs', 'benchmark'}
    maintainers = ['CB']

    @rfm.run_after('init')
    def set_valid_systems_and_description(self):
        if self.target == 'cpu':
            self.valid_systems += ['daint:mc', 'dom:mc']
        self.descr = f'GridTools {self.target} build test'

    @rfm.run_before('compile')
    def set_build_options(self):
        self.build_system.config_opts = [
            '-DCMAKE_BUILD_TYPE=Debug',
            '-DCMAKE_CXX_FLAGS=-std=c++14',
            '-DCMAKE_CXX_COMPILER=CC',
            '-DCMAKE_C_COMPILER=cc',
            '-DCMAKE_Fortran_COMPILER=ftn',
            '-DGT_TESTS_REQUIRE_FORTRAN_COMPILER=ON',
            '-DGT_TESTS_REQUIRE_C_COMPILER=ON',
            '-DGT_TESTS_REQUIRE_OpenMP="ON"'
        ]
        if self.target == 'cpu':
            self.build_system.config_opts += [
                '-DGT_TESTS_REQUIRE_GPU="OFF"'
            ]
        else:
            self.build_system.config_opts += [
                '-DGT_CUDA_ARCH=sm_60',
                '-DGT_TESTS_REQUIRE_GPU="ON"'
            ]

        self.build_system.flags_from_environ = False
        self.build_system.make_opts = ['perftests']
        self.build_system.max_concurrency = 8

<<<<<<< HEAD
    @rfm.run_before('compile')
    def set_env(self):
        if self.target == 'gpu':
            self.modules.append('cudatoolkit')

    @rfm.run_before('sanity')
    def set_sanity_patterns(self):
        self.sanity_patterns = sn.assert_found(r'perftest',
                                               self.stdout)
=======
@rfm.simple_test
class GridToolsCPUBuildCheck(GridToolsBuildCheck):
    def __init__(self):
        super().__init__()
        self.descr = 'GridTools CPU build test'
        self.build_system.config_opts += [
            '-DGT_TESTS_REQUIRE_GPU="OFF"'
        ]
        self.valid_systems += ['daint:mc', 'dom:mc']


@rfm.simple_test
class GridToolsGPUBuildCheck(GridToolsBuildCheck):
    def __init__(self):
        super().__init__()
        self.descr = 'GridTools GPU build test'
        self.modules += [
            'cudatoolkit/10.2.89_3.29-7.0.2.1_3.27__g67354b4',
            'cdt-cuda',
            'gcc/8.3.0'
        ]
        self.build_system.config_opts += [
            '-DGT_CUDA_ARCH=sm_60',
            '-DGT_TESTS_REQUIRE_GPU="ON"'
        ]
>>>>>>> dcdefb75


class GridToolsRunCheck(rfm.RunOnlyRegressionTest):
    valid_prog_environs = ['builtin']
    modules = ['CMake', 'Boost']
    valid_systems = ['daint:gpu', 'dom:gpu']
    num_tasks = 1

    @rfm.run_before('sanity')
    def set_sanity_patterns(self):
        self.sanity_patterns = sn.assert_found(r'PASSED', self.stdout)
        literal_eval = sn.sanity_function(ast.literal_eval)
        self.perf_patterns = {
            'wall_time': sn.avg(literal_eval(
                sn.extractsingle(r'"series" : \[(?P<wall_times>.+)\]',
                                 self.stdout, 'wall_times')))
        }


@rfm.simple_test
class GridToolsCPURunCheck(GridToolsRunCheck):
<<<<<<< HEAD
    variant = parameter(['horizontal_diffusion/cpu_kfirst_double',
                        'horizontal_diffusion/cpu_ifirst_double'])
    descr = 'GridTools CPU run test'
    num_gpus_per_node = 0
    variant_data = {
        'horizontal_diffusion/cpu_kfirst_double': {
            'reference': {
                'daint:mc': {
                    'wall_time': (11.0, None, 0.05, 's')
                },
                'daint:gpu': {
                    'wall_time': (1.09, None, 0.05, 's')
                },
                'dom:mc': {
                    'wall_time': (11.0, None, 0.05, 's')
                },
                'dom:gpu': {
                    'wall_time': (1.09, None, 0.05, 's')
=======
    diffusion_scheme = parameter(['horizontal_diffusion/cpu_kfirst_double',
                                  'horizontal_diffusion/cpu_ifirst_double'])

    def __init__(self):
        super().__init__()
        self.descr = 'GridTools CPU run test'
        self.depends_on('GridToolsCPUBuildCheck')
        self.valid_systems += ['daint:mc', 'dom:mc']
        self.num_gpus_per_node = 0
        self.variant_data = {
            'horizontal_diffusion/cpu_kfirst_double': {
                'reference': {
                    'daint:mc': {
                        'wall_time': (11.0, None, 0.05, 's')
                    },
                    'daint:gpu': {
                        'wall_time': (1.09, None, 0.05, 's')
                    },
                    'dom:mc': {
                        'wall_time': (11.0, None, 0.05, 's')
                    },
                    'dom:gpu': {
                        'wall_time': (1.09, None, 0.05, 's')
                    }
>>>>>>> dcdefb75
                }
            }
        },
        'horizontal_diffusion/cpu_ifirst_double': {
            'reference': {
                'daint:mc': {
                    'wall_time': (9.0, None, 0.05, 's')
                },
                'daint:gpu': {
                    'wall_time': (1.0, None, 0.05, 's')
                },
                'dom:mc': {
                    'wall_time': (9.0, None, 0.05, 's')
                },
                'dom:gpu': {
                    'wall_time': (1.0, None, 0.05, 's')
                }
            }
        }
<<<<<<< HEAD
    }
    tags = {'scs', 'benchmark'}
    maintainers = ['CB']
=======
        self.executable_opts = ['256', '256', '80', '3',
                                f'--gtest_filter={self.diffusion_scheme}*']
        self.reference = self.variant_data[self.diffusion_scheme]['reference']
        self.tags = {'scs', 'benchmark'}
        self.maintainers = ['CB']
>>>>>>> dcdefb75

    @require_deps
    def set_executable(self, GridToolsBuildCheck_cpu):
        self.executable = os.path.join(
            GridToolsBuildCheck_cpu().stagedir,
            'tests', 'regression', 'perftests'
        )

    @rfm.run_after('init')
    def add_valid_systems(self):
        self.valid_systems += ['daint:mc', 'dom:mc']

    @rfm.run_after('init')
    def set_dependencies(self):
        self.depends_on('GridToolsBuildCheck_cpu')

    @rfm.run_before('run')
    def set_executable_opts(self):
        self.executable_opts = ['256', '256', '80', '3',
                                f'--gtest_filter={self.variant}*']

    @rfm.run_before('sanity')
    def set_performance_reference(self):
        self.reference = self.variant_data[self.variant]['reference']


@rfm.simple_test
class GridToolsGPURunCheck(GridToolsRunCheck):
<<<<<<< HEAD
    variant = parameter(['horizontal_diffusion/gpu_double',
                         'horizontal_diffusion/gpu_horizontal_double'])
    descr = 'GridTools GPU run test'
    num_gpus_per_node = 1
    variant_data = {
        'horizontal_diffusion/gpu_double': {
            'reference': {
                'daint:gpu': {
                    'wall_time': (0.004, None, 0.05, 's')
                },
                'dom:gpu': {
                    'wall_time': (0.004, None, 0.05, 's')
=======
    diffusion_scheme = parameter(
        ['horizontal_diffusion/gpu_double',
         'horizontal_diffusion/gpu_horizontal_double'])

    def __init__(self):
        super().__init__()
        self.descr = 'GridTools GPU run test'
        self.depends_on('GridToolsGPUBuildCheck')
        self.modules.append('cudatoolkit')
        self.num_gpus_per_node = 1
        self.variant_data = {
            'horizontal_diffusion/gpu_double': {
                'reference': {
                    'daint:gpu': {
                        'wall_time': (0.004, None, 0.05, 's')
                    },
                    'dom:gpu': {
                        'wall_time': (0.004, None, 0.05, 's')
                    }
>>>>>>> dcdefb75
                }
            }
        },
        'horizontal_diffusion/gpu_horizontal_double': {
            'reference': {
                'daint:gpu': {
                    'wall_time': (0.003, None, 0.05, 's')
                },
                'dom:gpu': {
                    'wall_time': (0.003, None, 0.05, 's')
                }
            }
        }
<<<<<<< HEAD
    }
    tags = {'scs', 'benchmark'}
    maintainers = ['CB']
=======
        self.executable_opts = ['512', '512', '160', '3',
                                f'--gtest_filter={self.diffusion_scheme}*']
        self.reference = self.variant_data[self.diffusion_scheme]['reference']
        self.tags = {'scs', 'benchmark'}
        self.maintainers = ['CB']
>>>>>>> dcdefb75

    @require_deps
    def set_executable(self, GridToolsBuildCheck_gpu):
        self.executable = os.path.join(
            GridToolsBuildCheck_gpu().stagedir,
            'tests', 'regression', 'perftests')

    @rfm.run_after('init')
    def set_dependencies(self):
        self.depends_on('GridToolsBuildCheck_gpu')

    @rfm.run_before('compile')
    def modules_update(self):
        self.modules.append('cudatoolkit')

    @rfm.run_before('run')
    def set_executable_opts(self):
        self.executable_opts = ['512', '512', '160', '3',
                                f'--gtest_filter={self.variant}*']

    @rfm.run_before('sanity')
    def set_performance_reference(self):
        self.reference = self.variant_data[self.variant]['reference']<|MERGE_RESOLUTION|>--- conflicted
+++ resolved
@@ -27,7 +27,7 @@
         if self.target == 'cpu':
             self.valid_systems += ['daint:mc', 'dom:mc']
         self.descr = f'GridTools {self.target} build test'
-
+            
     @rfm.run_before('compile')
     def set_build_options(self):
         self.build_system.config_opts = [
@@ -54,7 +54,6 @@
         self.build_system.make_opts = ['perftests']
         self.build_system.max_concurrency = 8
 
-<<<<<<< HEAD
     @rfm.run_before('compile')
     def set_env(self):
         if self.target == 'gpu':
@@ -64,33 +63,6 @@
     def set_sanity_patterns(self):
         self.sanity_patterns = sn.assert_found(r'perftest',
                                                self.stdout)
-=======
-@rfm.simple_test
-class GridToolsCPUBuildCheck(GridToolsBuildCheck):
-    def __init__(self):
-        super().__init__()
-        self.descr = 'GridTools CPU build test'
-        self.build_system.config_opts += [
-            '-DGT_TESTS_REQUIRE_GPU="OFF"'
-        ]
-        self.valid_systems += ['daint:mc', 'dom:mc']
-
-
-@rfm.simple_test
-class GridToolsGPUBuildCheck(GridToolsBuildCheck):
-    def __init__(self):
-        super().__init__()
-        self.descr = 'GridTools GPU build test'
-        self.modules += [
-            'cudatoolkit/10.2.89_3.29-7.0.2.1_3.27__g67354b4',
-            'cdt-cuda',
-            'gcc/8.3.0'
-        ]
-        self.build_system.config_opts += [
-            '-DGT_CUDA_ARCH=sm_60',
-            '-DGT_TESTS_REQUIRE_GPU="ON"'
-        ]
->>>>>>> dcdefb75
 
 
 class GridToolsRunCheck(rfm.RunOnlyRegressionTest):
@@ -112,7 +84,6 @@
 
 @rfm.simple_test
 class GridToolsCPURunCheck(GridToolsRunCheck):
-<<<<<<< HEAD
     variant = parameter(['horizontal_diffusion/cpu_kfirst_double',
                         'horizontal_diffusion/cpu_ifirst_double'])
     descr = 'GridTools CPU run test'
@@ -131,32 +102,6 @@
                 },
                 'dom:gpu': {
                     'wall_time': (1.09, None, 0.05, 's')
-=======
-    diffusion_scheme = parameter(['horizontal_diffusion/cpu_kfirst_double',
-                                  'horizontal_diffusion/cpu_ifirst_double'])
-
-    def __init__(self):
-        super().__init__()
-        self.descr = 'GridTools CPU run test'
-        self.depends_on('GridToolsCPUBuildCheck')
-        self.valid_systems += ['daint:mc', 'dom:mc']
-        self.num_gpus_per_node = 0
-        self.variant_data = {
-            'horizontal_diffusion/cpu_kfirst_double': {
-                'reference': {
-                    'daint:mc': {
-                        'wall_time': (11.0, None, 0.05, 's')
-                    },
-                    'daint:gpu': {
-                        'wall_time': (1.09, None, 0.05, 's')
-                    },
-                    'dom:mc': {
-                        'wall_time': (11.0, None, 0.05, 's')
-                    },
-                    'dom:gpu': {
-                        'wall_time': (1.09, None, 0.05, 's')
-                    }
->>>>>>> dcdefb75
                 }
             }
         },
@@ -176,17 +121,9 @@
                 }
             }
         }
-<<<<<<< HEAD
     }
     tags = {'scs', 'benchmark'}
     maintainers = ['CB']
-=======
-        self.executable_opts = ['256', '256', '80', '3',
-                                f'--gtest_filter={self.diffusion_scheme}*']
-        self.reference = self.variant_data[self.diffusion_scheme]['reference']
-        self.tags = {'scs', 'benchmark'}
-        self.maintainers = ['CB']
->>>>>>> dcdefb75
 
     @require_deps
     def set_executable(self, GridToolsBuildCheck_cpu):
@@ -215,7 +152,6 @@
 
 @rfm.simple_test
 class GridToolsGPURunCheck(GridToolsRunCheck):
-<<<<<<< HEAD
     variant = parameter(['horizontal_diffusion/gpu_double',
                          'horizontal_diffusion/gpu_horizontal_double'])
     descr = 'GridTools GPU run test'
@@ -228,27 +164,6 @@
                 },
                 'dom:gpu': {
                     'wall_time': (0.004, None, 0.05, 's')
-=======
-    diffusion_scheme = parameter(
-        ['horizontal_diffusion/gpu_double',
-         'horizontal_diffusion/gpu_horizontal_double'])
-
-    def __init__(self):
-        super().__init__()
-        self.descr = 'GridTools GPU run test'
-        self.depends_on('GridToolsGPUBuildCheck')
-        self.modules.append('cudatoolkit')
-        self.num_gpus_per_node = 1
-        self.variant_data = {
-            'horizontal_diffusion/gpu_double': {
-                'reference': {
-                    'daint:gpu': {
-                        'wall_time': (0.004, None, 0.05, 's')
-                    },
-                    'dom:gpu': {
-                        'wall_time': (0.004, None, 0.05, 's')
-                    }
->>>>>>> dcdefb75
                 }
             }
         },
@@ -262,17 +177,9 @@
                 }
             }
         }
-<<<<<<< HEAD
     }
     tags = {'scs', 'benchmark'}
     maintainers = ['CB']
-=======
-        self.executable_opts = ['512', '512', '160', '3',
-                                f'--gtest_filter={self.diffusion_scheme}*']
-        self.reference = self.variant_data[self.diffusion_scheme]['reference']
-        self.tags = {'scs', 'benchmark'}
-        self.maintainers = ['CB']
->>>>>>> dcdefb75
 
     @require_deps
     def set_executable(self, GridToolsBuildCheck_gpu):
