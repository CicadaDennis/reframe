--- conflicted
+++ resolved
@@ -64,14 +64,10 @@
         url = 'http://github.com/eth-cscs/hpctools'
         readme_str = (r'More debug and performance tools ReFrame checks are'
                       r' available at %s' % url)
-        self.post_run = ['echo "%s"' % readme_str]
+        self.postrun_cmds = ['echo "%s"' % readme_str]
         if self.current_system.name in {'dom', 'daint'}:
             # get general info about the environment:
-<<<<<<< HEAD
-            self.post_run += ['module list -t']
-=======
-            self.postrun_cmds = ['module list -t']
->>>>>>> 24eae1c8
+            self.postrun_cmds += ['module list -t']
         self.perf_patterns = {
             'elapsed_time': sn.extractsingle(r'Elapsed Time\s*:\s+(\S+)',
                                              self.stdout, 1, float)
