This directory contains scripts to test HPC debugging and performance tools on
Piz Daint using ReFrame. More checks are available here:
http://github.com/eth-cscs/hpctools

* nvidia
    * nsys_cuda.py

* notool
    * internal_timers_mpi.py

* intel
    * intel_inspector.py
    * intel_vtune.py
    * intel_advisor.py

* scorep
    * scorep_sampling_profiling.py
    * scorep_sampling_tracing.py

* scalasca
    * scalasca_sampling_tracing.py
    * scalasca_sampling_profiling.py

<<<<<<< HEAD
* extrae
    * extrae.py

* mpip.py
=======
* extrae/extrae.py

* perftools/patrun.py
>>>>>>> c0d45aee
<|MERGE_RESOLUTION|>--- conflicted
+++ resolved
@@ -21,13 +21,9 @@
     * scalasca_sampling_tracing.py
     * scalasca_sampling_profiling.py
 
-<<<<<<< HEAD
-* extrae
-    * extrae.py
+* extrae.py
 
 * mpip.py
-=======
-* extrae/extrae.py
 
-* perftools/patrun.py
->>>>>>> c0d45aee
+* Cray
+    * perftools/patrun.py