# Copyright 2016-2020 Swiss National Supercomputing Centre (CSCS/ETH Zurich)
# ReFrame Project Developers. See the top-level LICENSE file for details.
#
# SPDX-License-Identifier: BSD-3-Clause

import reframe as rfm
import reframe.utility.sanity as sn


@rfm.simple_test
class GpuBurnTest(rfm.RegressionTest):
    def __init__(self):
<<<<<<< HEAD
        self.valid_systems = ['daint:gpu', 'dom:gpu',
                              'kesch:cn', 'tiger:gpu',
                              'arolla:cn', 'tsa:cn',
                              'ault:amdv100', 'ault:intelv100',
                              'ault:amda100']
=======
        self.valid_systems = ['daint:gpu', 'dom:gpu', 'arolla:cn', 'tsa:cn']
>>>>>>> 8b6a23ff
        self.descr = 'GPU burn test'
        self.valid_prog_environs = ['PrgEnv-gnu']

        if self.current_system.name in ['arolla', 'tsa']:
            self.exclusive_access = True
            self.modules = ['cuda/10.1.243']
            self.executable_opts = ['-d', '40']
<<<<<<< HEAD
        elif self.current_system.name in {'daint', 'dom', 'tiger'}:
=======
            self.num_gpus_per_node = 8
            gpu_arch = '70'
        elif self.current_system.name in {'daint', 'dom'}:
>>>>>>> 8b6a23ff
            self.modules = ['craype-accel-nvidia60']
            self.executable_opts = ['-d', '20']
        elif self.current_system.name in {'ault'}:
            self.modules = ['cuda']
            self.executable_opts = ['-d', '10']

        self.sourcepath = 'gpu_burn.cu'
        self.build_system = 'SingleSource'
        self.build_system.ldflags = ['-lcuda', '-lcublas', '-lnvidia-ml']
        self.sanity_patterns = sn.assert_eq(
            sn.count(sn.findall('OK', self.stdout)), self.num_tasks_assigned)

        patt = r'GPU\s+\d+\(\S*\): (?P<perf>\S*) GF\/s  (?P<temp>\S*) Celsius'
        self.perf_patterns = {
            'perf': sn.min(sn.extractall(patt, self.stdout, 'perf', float)),
            'max_temp': sn.max(sn.extractall(patt, self.stdout, 'temp', float))
        }

        self.reference = {
            'dom:gpu': {
                'perf': (4115, -0.10, None, 'Gflop/s'),
                'max_temp': (0, None, None, 'Celsius')
            },
            'daint:gpu': {
                'perf': (4115, -0.10, None, 'Gflop/s'),
                'max_temp': (0, None, None, 'Celsius')
            },
            'arolla:cn': {
                'perf': (5861, -0.10, None, 'Gflop/s'),
                'max_temp': (0, None, None, 'Celsius')
            },
            'tsa:cn': {
                'perf': (5861, -0.10, None, 'Gflop/s'),
                'max_temp': (0, None, None, 'Celsius')
            },
            'ault:amda100': {
                'perf': (17552, -0.10, None, 'Gflop/s'),
                'max_temp': (0, None, None, 'Celsius')
            },
            'ault:amdv100': {
                'perf': (6203, -0.10, None, 'Gflop/s'),
                'max_temp': (0, None, None, 'Celsius')
            },
            'ault:intelv100': {
                'perf': (6203, -0.10, None, 'Gflop/s'),
                'max_temp': (0, None, None, 'Celsius')
            },
        }

        self.num_tasks = 0
        self.num_tasks_per_node = 1

        self.maintainers = ['AJ', 'TM']
        self.tags = {'diagnostic', 'benchmark', 'craype'}

    @property
    @sn.sanity_function
    def num_tasks_assigned(self):
        return self.job.num_tasks * self.num_gpus_per_node

    @rfm.run_before('compile')
    def set_gpu_arch(self):
        cs = self.current_system.name
        cp = self.current_partition.fullname
        gpu_arch = None
        if cs in {'dom', 'daint'}:
            gpu_arch = '60'
        elif cs in {'arola', 'tsa'}:
            gpu_arch = '70'
        elif cp in {'ault:amdv100', 'ault:intelv100'}:
            gpu_arch = '70'
        elif cp in {'ault:amda100'}:
            gpu_arch = '80'

        if gpu_arch:
            self.build_system.cxxflags = ['-arch=compute_%s' % gpu_arch,
                                          '-code=sm_%s' % gpu_arch]

    @rfm.run_before('run')
    def set_gpus_per_node(self):
        cs = self.current_system.name
        cp = self.current_partition.fullname
        if cs in {'dom', 'daint'}:
            self.num_gpus_per_node = 1
        elif cs in {'arola', 'tsa'}:
            self.num_gpus_per_node = 8
        elif cp in {'ault:amda100', 'ault:intelv100'}:
            self.num_gpus_per_node = 4
        elif cp in {'ault:amdv100'}:
            self.num_gpus_per_node = 2
        else
            self.num_gpus_per_node = 1
<|MERGE_RESOLUTION|>--- conflicted
+++ resolved
@@ -10,15 +10,10 @@
 @rfm.simple_test
 class GpuBurnTest(rfm.RegressionTest):
     def __init__(self):
-<<<<<<< HEAD
         self.valid_systems = ['daint:gpu', 'dom:gpu',
-                              'kesch:cn', 'tiger:gpu',
                               'arolla:cn', 'tsa:cn',
                               'ault:amdv100', 'ault:intelv100',
                               'ault:amda100']
-=======
-        self.valid_systems = ['daint:gpu', 'dom:gpu', 'arolla:cn', 'tsa:cn']
->>>>>>> 8b6a23ff
         self.descr = 'GPU burn test'
         self.valid_prog_environs = ['PrgEnv-gnu']
 
@@ -26,13 +21,9 @@
             self.exclusive_access = True
             self.modules = ['cuda/10.1.243']
             self.executable_opts = ['-d', '40']
-<<<<<<< HEAD
-        elif self.current_system.name in {'daint', 'dom', 'tiger'}:
-=======
             self.num_gpus_per_node = 8
             gpu_arch = '70'
         elif self.current_system.name in {'daint', 'dom'}:
->>>>>>> 8b6a23ff
             self.modules = ['craype-accel-nvidia60']
             self.executable_opts = ['-d', '20']
         elif self.current_system.name in {'ault'}:
