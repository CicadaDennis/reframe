--- conflicted
+++ resolved
@@ -13,10 +13,6 @@
                                          'PrgEnv-gnu-nompi']
         elif self.current_system.name in ['arolla', 'tsa']:
             self.valid_prog_environs += ['PrgEnv-gnu-nompi']
-<<<<<<< HEAD
-            
-=======
->>>>>>> fc6a96f2
         self.sourcesdir = os.path.join(self.current_system.resourcesdir,
                                        'CUDA', 'essentials')
 
